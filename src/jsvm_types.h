--- conflicted
+++ resolved
@@ -719,6 +719,17 @@
 } JSVM_CacheType;
 
 /**
+ * @brief Microtask policies of JSVM.
+typedef enum {
+    /** Microtasks are invoked with the OH_JSVM_PerformMicrotaskCheckpoint() method. */
+    JSVM_MICROTASK_EXPLICIT = 0,
+    /** Microtasks are invoked when the script call depth decrements to zero.
+     *  Default mode.
+     */
+    JSVM_MICROTASK_AUTO,
+} JSVM_MicrotaskPolicy;
+
+/**
  * @brief compile profile passed with JSVM_COMPILE_COMPILE_PROFILE
  *
  * @since 12
@@ -771,27 +782,12 @@
 } JSVM_InitializedFlag;
 /** @} */
 
-<<<<<<< HEAD
-/**
- * @brief Microtask policies of JSVM.
-=======
-
 /**
  * @brief Trace category for jsvm internal trace events.
->>>>>>> 0a2c88b7
  *
  * @since 16
  */
 typedef enum {
-<<<<<<< HEAD
-    /** Microtasks are invoked with the OH_JSVM_PerformMicrotaskCheckpoint() method. */
-    JSVM_MICROTASK_EXPLICIT = 0,
-    /** Microtasks are invoked when the script call depth decrements to zero.
-     *  Default mode.
-     */
-    JSVM_MICROTASK_AUTO,
-} JSVM_MicrotaskPolicy;
-=======
     /** Tracing main interface invoking of JSVM, such as run scripts. */
     JSVM_TRACE_VM,
     /** Tracing interface invoking about compilation, such as CompileCodeBackground. */
@@ -807,5 +803,4 @@
     /** Tracing more detailed interface invoking of WASM, such as background compilation and wrappers. */
     JSVM_TRACE_WASM_DETAILED
 } JSVM_TraceCategory;
->>>>>>> 0a2c88b7
 #endif /* ARK_RUNTIME_JSVM_JSVM_TYPE_H */