/*
 * Copyright (c) 2021 Huawei Device Co., Ltd.
 * Licensed under the Apache License, Version 2.0 (the "License");
 * you may not use this file except in compliance with the License.
 * You may obtain a copy of the License at
 *
 *     http://www.apache.org/licenses/LICENSE-2.0
 *
 * Unless required by applicable law or agreed to in writing, software
 * distributed under the License is distributed on an "AS IS" BASIS,
 * WITHOUT WARRANTIES OR CONDITIONS OF ANY KIND, either express or implied.
 * See the License for the specific language governing permissions and
 * limitations under the License.
 */

#ifndef ARK_RUNTIME_JSVM_JSVM_TYPE_H
#define ARK_RUNTIME_JSVM_JSVM_TYPE_H

/**
 * @addtogroup JSVM
 * @{
 *
 * @brief Provides the standard JavaScript engine capabilities.
 *
 * Provides API to Provide independent, standard, and complete JavaScript engine capabilities for developers,
 * including managing the engine lifecycle, compiling and running JS code, implementing JS/C++ cross language calls,
 * and taking snapshots.
 *
 * @since 11
 */

/**
 * @file jsvm_types.h
 *
 * @brief Provides the JSVM API type define.
 *
 * Provides API to Provide independent, standard, and complete JavaScript engine capabilities for developers,
 * including managing the engine lifecycle, compiling and running JS code, implementing JS/C++ cross language calls,
 * and taking snapshots.
 * @library libjsvm.so
 * @syscap SystemCapability.ArkCompiler.JSVM
 * @since 11
 */

#include <stddef.h>  // NOLINT(modernize-deprecated-headers)
#include <stdint.h>  // NOLINT(modernize-deprecated-headers)
#include <stdbool.h>  // NOLINT(modernize-deprecated-headers)

#if !defined __cplusplus || (defined(_MSC_VER) && _MSC_VER < 1900)
typedef uint16_t char16_t;
#endif

#ifndef JSVM_CDECL
#ifdef _WIN32
#define JSVM_CDECL __cdecl
#else
#define JSVM_CDECL
#endif
#endif

/**
 * @brief To represent a JavaScript VM instance.
 *
 * @since 11
 */
typedef struct JSVM_VM__* JSVM_VM;

/**
 * @brief To represent a JavaScript VM scope.
 *
 * @since 11
 */
typedef struct JSVM_VMScope__* JSVM_VMScope;

/**
 * @brief To represent a JavaScript VM environment scope.
 *
 * @since 11
 */
typedef struct JSVM_EnvScope__* JSVM_EnvScope;

/**
 * @brief To represent a JavaScript code.
 *
 * @since 11
 */
typedef struct JSVM_Script__* JSVM_Script;

/**
 * @brief To represent a JavaScript VM instance.
 *
 * @since 11
 */
typedef struct JSVM_Env__* JSVM_Env;

/**
 * @brief To represent a JavaScript profiler.
 *
 * @since 12
 */
typedef struct JSVM_CpuProfiler__* JSVM_CpuProfiler;

/**
 * @brief To represent a JavaScript VM environment.
 *
 * @since 11
 */
typedef struct JSVM_Value__* JSVM_Value;

/**
 * @brief To represent a JavaScript value references.
 *
 * @since 11
 */
typedef struct JSVM_Ref__* JSVM_Ref;

/**
 * @brief To represent a JavaScript VM handle scope.
 *
 * @since 11
 */
typedef struct JSVM_HandleScope__* JSVM_HandleScope;

/**
 * @brief To represent a JavaScript VM escapable handle scope.
 *
 * @since 11
 */
typedef struct JSVM_EscapableHandleScope__* JSVM_EscapableHandleScope;

/**
 * @brief To represent a JavaScript VM callback additional information.
 *
 * @since 11
 */
typedef struct JSVM_CallbackInfo__* JSVM_CallbackInfo;

/**
 * @brief To represent a JavaScript VM value deferred.
 *
 * @since 11
 */
typedef struct JSVM_Deferred__* JSVM_Deferred;


/**
 * @brief Callback function pointer and data for user-provided native function which are to exposed to js via JSVM-API.
 *
 * @since 11
 */
typedef struct {
    JSVM_Value(JSVM_CDECL* callback)(JSVM_Env env,
                                   JSVM_CallbackInfo info);
    void* data;
} JSVM_CallbackStruct;

/**
 * @brief Function pointer type for user-provided native function which are to exposed to js via JSVM-API.
 *
 * @since 11
 */
typedef JSVM_CallbackStruct* JSVM_Callback;

/**
 * @brief Function pointer type for add-on provided function that allow the user to be notified.
 *
 * @since 11
 */
typedef void(JSVM_CDECL* JSVM_Finalize)(JSVM_Env env,
                                        void* finalizeData,
                                        void* finalizeHint);

/**
 * @brief Function pointer type for callback of ASCII output stream.
 *
 * @since 12
 */
typedef bool(JSVM_CDECL* JSVM_OutputStream)(const char* data,
                                            int size,
                                            void* streamData);

/**
 * @brief JSVM_PropertyAttributes are flag used to control the behavior of properties set on a js object.
 *
 * @since 11
 */
typedef enum {
    /** No explicit attributes are set on the property. */
    JSVM_DEFAULT = 0,
    /** The property is writable. */
    JSVM_WRITABLE = 1 << 0,
    /** The property is enumeable. */
    JSVM_ENUMERABLE = 1 << 1,
    /** The property is configurable. */
    JSVM_CONFIGURABLE = 1 << 2,
    /** Used with OH_JSVM_DefineClass to distinguish static properties from instance properties. */
    JSVM_STATIC = 1 << 10,
    /** Default for class methods. */
    JSVM_DEFAULT_METHOD = JSVM_WRITABLE | JSVM_CONFIGURABLE,
    /** Default for object properties, like in JS obj[prop]. */
    JSVM_DEFAULT_JSPROPERTY = JSVM_WRITABLE | JSVM_ENUMERABLE | JSVM_CONFIGURABLE,
} JSVM_PropertyAttributes;

/**
 * @brief Describes the type of a JSVM_Value.
 *
 * @since 11
 */
typedef enum {
    /** undefined type. */
    JSVM_UNDEFINED,
    /** null type. */
    JSVM_NULL,
    /** boolean type. */
    JSVM_BOOLEAN,
    /** number type. */
    JSVM_NUMBER,
    /** string type. */
    JSVM_STRING,
    /** symbol type. */
    JSVM_SYMBOL,
    /** object type. */
    JSVM_OBJECT,
    /** function type. */
    JSVM_FUNCTION,
    /** external type. */
    JSVM_EXTERNAL,
    /** bigint type. */
    JSVM_BIGINT,
} JSVM_ValueType;

/**
 * @brief Describes the type of a typedarray.
 *
 * @since 11
 */
typedef enum {
    /** int8 type. */
    JSVM_INT8_ARRAY,
    /** uint8 type. */
    JSVM_UINT8_ARRAY,
    /** uint8 clamped type. */
    JSVM_UINT8_CLAMPED_ARRAY,
    /** int16 type. */
    JSVM_INT16_ARRAY,
    /** uint16 type. */
    JSVM_UINT16_ARRAY,
    /** int32 type. */
    JSVM_INT32_ARRAY,
    /** uint32 type. */
    JSVM_UINT32_ARRAY,
    /** float32 type. */
    JSVM_FLOAT32_ARRAY,
    /** float64 type. */
    JSVM_FLOAT64_ARRAY,
    /** bigint64 type. */
    JSVM_BIGINT64_ARRAY,
    /** biguint64 type. */
    JSVM_BIGUINT64_ARRAY,
} JSVM_TypedarrayType;

/**
 * @brief Integral status code indicating the success or failure of a JSVM-API call.
 *
 * @since 11
 */
typedef enum {
    /** success status. */
    JSVM_OK,
    /** invalidarg status. */
    JSVM_INVALID_ARG,
    /** object expected status. */
    JSVM_OBJECT_EXPECTED,
    /** string expected status. */
    JSVM_STRING_EXPECTED,
    /** name expected status. */
    JSVM_NAME_EXPECTED,
    /** function expected status. */
    JSVM_FUNCTION_EXPECTED,
    /** number expected status. */
    JSVM_NUMBER_EXPECTED,
    /** boolean expected status. */
    JSVM_BOOLEAN_EXPECTED,
    /** array expected status. */
    JSVM_ARRAY_EXPECTED,
    /** generic failure status. */
    JSVM_GENERIC_FAILURE,
    /** pending exception status. */
    JSVM_PENDING_EXCEPTION,
    /** cancelled status. */
    JSVM_CANCELLED,
    /** escape called twice status. */
    JSVM_ESCAPE_CALLED_TWICE,
    /** handle scope mismatch status. */
    JSVM_HANDLE_SCOPE_MISMATCH,
    /** callback scope mismatch status. */
    JSVM_CALLBACK_SCOPE_MISMATCH,
    /** queue full status. */
    JSVM_QUEUE_FULL,
    /** closing status. */
    JSVM_CLOSING,
    /** bigint expected status. */
    JSVM_BIGINT_EXPECTED,
    /** date expected status. */
    JSVM_DATE_EXPECTED,
    /** arraybuffer expected status. */
    JSVM_ARRAYBUFFER_EXPECTED,
    /** detachable arraybuffer expected status. */
    JSVM_DETACHABLE_ARRAYBUFFER_EXPECTED,
    /** would deadlock status. */
    JSVM_WOULD_DEADLOCK,
    /** no external buffers allowed status. */
    JSVM_NO_EXTERNAL_BUFFERS_ALLOWED,
    /** cannot run +js status. */
    JSVM_CANNOT_RUN_JS,
} JSVM_Status;

/**
 * @brief  limits the range of collected properties..
 *
 * @since 11
 */
typedef enum {
    /** will include all keys of the objects's prototype chain as well. */
    JSVM_KEY_INCLUDE_PROTOTYPES,
    /** limits the collected properties to the given object only. */
    JSVM_KEY_OWN_ONLY
} JSVM_KeyCollectionMode;

/**
 * @brief Property filter bits. They can be or'ed to build a composite filter..
 *
 * @since 11
 */
typedef enum {
    /** key all properties. */
    JSVM_KEY_ALL_PROPERTIES = 0,
    /** key writable. */
    JSVM_KEY_WRITABLE = 1,
    /** key enumerable. */
    JSVM_KEY_ENUMERABLE = 1 << 1,
    /** key configurable. */
    JSVM_KEY_CONFIGURABLE = 1 << 2,
    /** key skip strings. */
    JSVM_KEY_SKIP_STRINGS = 1 << 3,
    /** key skip symbols. */
    JSVM_KEY_SKIP_SYMBOLS = 1 << 4
} JSVM_KeyFilter;

/**
 * @brief key conversion select.
 *
 * @since 11
 */
typedef enum {
    /** will return numbers for integer indices. */
    JSVM_KEY_KEEP_NUMBERS,
    /**  will convert integer indices to strings. */
    JSVM_KEY_NUMBERS_TO_STRINGS
} JSVM_KeyConversion;

/**
 * @brief Memory pressure level.
 *
 * @since 11
 */
typedef enum {
    /** none pressure. */
    JSVM_MEMORY_PRESSURE_LEVEL_NONE,
    /** moderate pressure. */
    JSVM_MEMORY_PRESSURE_LEVEL_MODERATE,
    /** critical pressure. */
    JSVM_MEMORY_PRESSURE_LEVEL_CRITICAL,
} JSVM_MemoryPressureLevel;

/**
 *
 * @brief Compile mode
 *
 * @since 12
 */
typedef enum {
    /** default mode. */
    JSVM_COMPILE_MODE_DEFAULT,
    /** consume code cache. */
    JSVM_COMPILE_MODE_CONSUME_CODE_CACHE,
    /** apply eager compile. */
    JSVM_COMPILE_MODE_EAGER_COMPILE,
    /** preset for compile profile. */
    JSVM_COMPILE_MODE_PRODUCE_COMPILE_PROFILE,
    /** consume compile profile. */
    JSVM_COMPILE_MODE_CONSUME_COMPILE_PROFILE,
} JSVM_CompileMode;

/**
 * @brief Compile option id
 *
 * @since 12
 */
typedef enum {
    /** compile mode. */
    JSVM_COMPILE_MODE,
    /** code cache content. */
    JSVM_COMPILE_CODE_CACHE,
    /** script origin. */
    JSVM_COMPILE_SCRIPT_ORIGIN,
    /** compile profile content. */
    JSVM_COMPILE_COMPILE_PROFILE,
    /** switch for source map support. */
    JSVM_COMPILE_ENABLE_SOURCE_MAP,
} JSVM_CompileOptionId;

/**
 * @brief Heap statisics.
 *
 * @since 12
 */
typedef struct {
    /** the size of the total heap. */
    size_t totalHeapSize;
    /** the executable size of the total heap. */
    size_t totalHeapSizeExecutable;
    /** the physical size of the total heap. */
    size_t totalPhysicalSize;
    /** the available size of the total heap. */
    size_t totalAvailableSize;
    /** used size of the heap. */
    size_t usedHeapSize;
    /** heap size limit. */
    size_t heapSizeLimit;
    /** memory requested by the heap. */
    size_t mallocedMemory;
    /** heap-requested external memory. */
    size_t externalMemory;
    /** peak memory requested by the heap. */
    size_t peakMallocedMemory;
    /** the number of native contexts. */
    size_t numberOfNativeContexts;
    /** the number of detached contexts. */
    size_t numberOfDetachedContexts;
    /** the size of the total global handles. */
    size_t totalGlobalHandlesSize;
    /** the size of the used global handles. */
    size_t usedGlobalHandlesSize;
} JSVM_HeapStatistics;

/**
 * @brief Init the JavaScript VM with init option.
 *
 * @since 11
 */
typedef struct {
    /**
     * Optional nullptr-terminated array of raw adddresses in the embedder that the
     * VM can match against during serialization and use for deserialization. This
     * array and its content must stay valid for the entire lifetime of the VM
     * instance.
    */
    const intptr_t* externalReferences;

    /**
     * Flags for the VM. IF removeFlags is true, recognized flags will be removed
     * from (argc, argv). Note that these flags are specific to VM.
     * They are mainly used for development. Do not include them in production as
     * they might not take effect if the VM is different from the development
     * environment.
     */
    int* argc;
    /** argv . */
    char** argv;
    /** remove flags. */
    bool removeFlags;
} JSVM_InitOptions;

/**
 * @brief Create the JavaScript VM with init option.
 *
 * @since 11
 */
typedef struct {
    /** optional limits of memory use of the vm. */
    size_t maxOldGenerationSize;
    /** optional limits of memory use of the vm. */
    size_t maxYoungGenerationSize;
    /** optional limits of memory use of the vm. */
    size_t initialOldGenerationSize;
    /** optional limits of memory use of the vm. */
    size_t initialYoungGenerationSize;
    /** Optional startup snapshot data. */
    const char* snapshotBlobData;
    /** Optional size of the startup snapshot data. */
    size_t snapshotBlobSize;
    /** Whether the VM is used for creating snapshot. */
    bool isForSnapshotting;
} JSVM_CreateVMOptions;

/**
 * @brief JavaScript VM info.
 *
 * @since 11
 */
typedef struct {
    /** The highest API version this VM supports. */
    uint32_t apiVersion;
    /** The engine name implementing the VM. */
    const char* engine;
    /** The version of the VM. */
    const char* version;
    /** The cached data version tag. */
    uint32_t cachedDataVersionTag;
} JSVM_VMInfo;

/**
 * @brief Property descriptor.
 *
 * @since 11
 */
typedef struct {
    /** Optional string describing the key for the property, encoded as UTF8.
     * One of utf8name or name must be provided for the property.
     */
    const char* utf8name;
    /** Optional value that points to a JavaScript string or symbol to be used as the key for the property. */
    JSVM_Value name;
    /** Set this to make the property descriptor object's value property to be
     * a JavaScript function represented by method.
     */
    JSVM_Callback method;
    /** A function to call when a get access of the property is performed. */
    JSVM_Callback getter;
    /** A function to call when a set access of the property is performed. */
    JSVM_Callback setter;
    /** The value that's retrieved by a get access of the property if the property is a data property. */
    JSVM_Value value;
    /** The attributes associated with the particular property. */
    JSVM_PropertyAttributes attributes;
} JSVM_PropertyDescriptor;

/**
 * @brief JSVM-API uses both return values and JavaScript exceptions for error handling
 * @since 11
 */
typedef struct {
    /** UTF8-encoded string containing a VM-neutral description of the error. */
    const char* errorMessage;
    /** Reserved for VM-specific error details. This is currently not implemented for any VM. */
    void* engineReserved;
    /** VM-specific error code. This is currently not implemented for any VM. */
    uint32_t engineErrorCode;
    /** The JSVM-API status code that originated with the last error. */
    JSVM_Status errorCode;
} JSVM_ExtendedErrorInfo;

/**
 * @brief A 128-bit value stored as two unsigned 64-bit integers.
 * It serves as a UUID with which JavaScript objects or externals can be "tagged"
 * in order to ensure that they are of a certain type.
 *
 * @since 11
 */
typedef struct {
    /** lower type. */
    uint64_t lower;
    /** upper type. */
    uint64_t upper;
} JSVM_TypeTag;

/**
 * @brief When the getter, setter, call, etc. behavior occurs on the object, the corresponding
 * the corresponding callback will be triggered.
 *
 * @since 12
 */
typedef struct {
    /** A callback function triggered by getting a named property of an instance object. */
    JSVM_Value(JSVM_CDECL* genericNamedPropertyGetterCallback)(JSVM_Env env,
                                                               JSVM_Value name,
                                                               JSVM_Value thisArg,
                                                               JSVM_Value namedPropertyData);

    /** A callback function triggered by setting a named property of an instance object. */
    JSVM_Value(JSVM_CDECL* genericNamedPropertySetterCallback)(JSVM_Env env,
                                                               JSVM_Value name,
                                                               JSVM_Value property,
                                                               JSVM_Value thisArg,
                                                               JSVM_Value namedPropertyData);

    /** A callback function triggered by deleting a named property of an instance object. */
    JSVM_Value(JSVM_CDECL* genericNamedPropertyDeleterCallback)(JSVM_Env env,
                                                                JSVM_Value name,
                                                                JSVM_Value thisArg,
                                                                JSVM_Value namedPropertyData);

    /** A callback function triggered by getting all named properties requests on an object. */
    JSVM_Value(JSVM_CDECL* genericNamedPropertyEnumeratorCallback)(JSVM_Env env,
                                                                   JSVM_Value thisArg,
                                                                   JSVM_Value namedPropertyData);

    /** A callback function triggered by getting an indexed property of an instance object. */
    JSVM_Value(JSVM_CDECL* genericIndexedPropertyGetterCallback)(JSVM_Env env,
                                                                 JSVM_Value index,
                                                                 JSVM_Value thisArg,
                                                                 JSVM_Value indexedPropertyData);

    /** A callback function triggered by setting an indexed property of an instance object. */
    JSVM_Value(JSVM_CDECL* genericIndexedPropertySetterCallback)(JSVM_Env env,
                                                                 JSVM_Value index,
                                                                 JSVM_Value property,
                                                                 JSVM_Value thisArg,
                                                                 JSVM_Value indexedPropertyData);

    /** A callback function triggered by deleting an indexed property of an instance object. */
    JSVM_Value(JSVM_CDECL* genericIndexedPropertyDeleterCallback)(JSVM_Env env,
                                                                  JSVM_Value index,
                                                                  JSVM_Value thisArg,
                                                                  JSVM_Value indexedPropertyData);

    /** A callback function triggered by getting all indexed properties requests on an object. */
    JSVM_Value(JSVM_CDECL* genericIndexedPropertyEnumeratorCallback)(JSVM_Env env,
                                                                     JSVM_Value thisArg,
                                                                     JSVM_Value indexedPropertyData);

    /** data will be utilized by the named property callbacks in this struct. */
    JSVM_Value namedPropertyData;

    /** data will be utilized by the indexed property callbacks in this struct. */
    JSVM_Value indexedPropertyData;
} JSVM_PropertyHandlerConfigurationStruct;

/**
 * @brief The function pointer type of the callback provided by the instance object, which triggers the
 * corresponding callback when getter, setter, call, and other behaviors occur on the object.
 *
 * @since 12
 */
typedef JSVM_PropertyHandlerConfigurationStruct* JSVM_PropertyHandlerCfg;

/**
 *
 * @brief Source code information.
 *
 * @since 12
 */
typedef struct {
    /** Sourcemap url. */
    const char* sourceMapUrl;
    /** Resource name. */
    const char* resourceName;
    /** Resource line offset. */
    size_t resourceLineOffset;
    /** Resource column offset. */
    size_t resourceColumnOffset;
} JSVM_ScriptOrigin;

/**
<<<<<<< HEAD
 * @brief Compile Options
 *
 * @since 12
 */
typedef struct {
    /** compile option id. */
    JSVM_CompileOptionId id;
    /** option content. */
    union {
      /** ptr type. */
      void *ptr;
      /** int type. */
      int num;
      /** bool type. */
      _Bool boolean;
    } content;
} JSVM_CompileOptions;

/**
 * @brief code cache passed with JSVM_COMPILE_CODE_CACHE
 *
 * @since 12
 */
typedef struct {
    /** cache pointer. */
    uint8_t *cache;
    /** length. */
    size_t length;
} JSVM_CodeCache;

/**
 * @brief compile profile passed with JSVM_COMPILE_COMPILE_PROFILE
 *
 * @since 12
 */
typedef const struct {
    /** profile pointer. */
    int *profile;
    /** length. */
    size_t length;
} JSVM_CompileProfile;
=======
 * @brief Regular expression flag bits. They can be or'ed to enable a set of flags.
 *
 * @since 12
 */
typedef enum {
    /** None mode. */
    JSVM_REGEXP_NONE = 0,
    /** Global mode. */
    JSVM_REGEXP_GLOBAL = 1 << 0,
    /** Ignore Case mode. */
    JSVM_REGEXP_IGNORE_CASE = 1 << 1,
    /** Multiline mode. */
    JSVM_REGEXP_MULTILINE = 1 << 2,
    /** Sticky mode. */
    JSVM_REGEXP_STICKY = 1 << 3,
    /** Unicode mode. */
    JSVM_REGEXP_UNICODE = 1 << 4,
    /** dotAll mode. */
    JSVM_REGEXP_DOT_ALL = 1 << 5,
    /** Linear mode. */
    JSVM_REGEXP_LINEAR = 1 << 6,
    /** Has Indices mode. */
    JSVM_REGEXP_HAS_INDICES = 1 << 7,
    /** Unicode Sets mode. */
    JSVM_REGEXP_UNICODE_SETS = 1 << 8,
} JSVM_RegExpFlags;
>>>>>>> 62abdca9
/** @} */
#endif /* ARK_RUNTIME_JSVM_JSVM_TYPE_H */<|MERGE_RESOLUTION|>--- conflicted
+++ resolved
@@ -653,7 +653,6 @@
 } JSVM_ScriptOrigin;
 
 /**
-<<<<<<< HEAD
  * @brief Compile Options
  *
  * @since 12
@@ -695,7 +694,8 @@
     /** length. */
     size_t length;
 } JSVM_CompileProfile;
-=======
+
+/**
  * @brief Regular expression flag bits. They can be or'ed to enable a set of flags.
  *
  * @since 12
@@ -722,6 +722,5 @@
     /** Unicode Sets mode. */
     JSVM_REGEXP_UNICODE_SETS = 1 << 8,
 } JSVM_RegExpFlags;
->>>>>>> 62abdca9
 /** @} */
 #endif /* ARK_RUNTIME_JSVM_JSVM_TYPE_H */