--- conflicted
+++ resolved
@@ -1654,23 +1654,6 @@
 } ArkUI_RenderFit;
 
 /**
-<<<<<<< HEAD
- * @brief Enumerates the theme color.
- *
- * @since 12
- */
-typedef enum {
-    /** Follow the system dark light mode. */
-    ARKUI_THEME_COLOR_MODE_SYSTEM = 0,
-    /** Fixed use light color mode. */
-    ARKUI_THEME_COLOR_MODE_LIGHT,
-    /** Fixed use dark mode. */
-    ARKUI_THEME_COLOR_MODE_DARK
-} ArkUI_ThemeColorMode;
-
-/**
-=======
->>>>>>> c5fe01e2
  * @brief Enumerates the button types.
  *
  * @since 12
@@ -2523,64 +2506,39 @@
     ArkUI_AlignmentRuleOption* option, const char* id, ArkUI_HorizontalAlignment alignment);
 
 /**
-<<<<<<< HEAD
- * @brief Set the parameters for horizontal center alignment.
+* @brief Set the parameters for horizontal center alignment.
+*
+* @param option Alignment rule information of subcomponents in the relative container.
+* @param id The id value of the anchor component.
+* @param value Alignment relative to anchor component
+* @since 12
+*/
+void OH_ArkUI_AlignmentRuleOption_SetCenterHorizontal(
+    ArkUI_AlignmentRuleOption* option, const char* id, ArkUI_HorizontalAlignment alignment);
+
+/**
+ * @brief Set the parameters for top alignment.
  *
  * @param option Alignment rule information of subcomponents in the relative container.
  * @param id The id value of the anchor component.
  * @param value Alignment relative to anchor component
  * @since 12
  */
-void OH_ArkUI_AlignmentRuleOption_SetMiddle(
-=======
-* @brief Set the parameters for horizontal center alignment.
-*
-* @param option Alignment rule information of subcomponents in the relative container.
-* @param id The id value of the anchor component.
-* @param value Alignment relative to anchor component
-* @since 12
-*/
-void OH_ArkUI_AlignmentRuleOption_SetCenterHorizontal(
->>>>>>> c5fe01e2
-    ArkUI_AlignmentRuleOption* option, const char* id, ArkUI_HorizontalAlignment alignment);
-
-/**
- * @brief Set the parameters for top alignment.
+void OH_ArkUI_AlignmentRuleOption_SetTop(ArkUI_AlignmentRuleOption* option, const char* id,
+    ArkUI_VerticalAlignment alignment);
+
+/**
+ * @brief Set the bottom alignment parameters.
  *
  * @param option Alignment rule information of subcomponents in the relative container.
  * @param id The id value of the anchor component.
  * @param value Alignment relative to anchor component
  * @since 12
  */
-<<<<<<< HEAD
-void OH_ArkUI_AlignmentRuleOption_SetTop(ArkUI_AlignmentRuleOption* option, const char* id, ArkUI_VerticalAlignment alignment);
-=======
-void OH_ArkUI_AlignmentRuleOption_SetTop(ArkUI_AlignmentRuleOption* option, const char* id,
-    ArkUI_VerticalAlignment alignment);
->>>>>>> c5fe01e2
-
-/**
- * @brief Set the bottom alignment parameters.
- *
- * @param option Alignment rule information of subcomponents in the relative container.
- * @param id The id value of the anchor component.
- * @param value Alignment relative to anchor component
- * @since 12
- */
 void OH_ArkUI_AlignmentRuleOption_SetBottom(
     ArkUI_AlignmentRuleOption* option, const char* id, ArkUI_VerticalAlignment alignment);
 
 /**
-<<<<<<< HEAD
- * @brief Set the parameters for vertical center alignment.
- *
- * @param option Alignment rule information of subcomponents in the relative container.
- * @param id The id value of the anchor component.
- * @param value Alignment relative to the anchor component.
- * @since 12
- */
-void OH_ArkUI_AlignmentRuleOption_SetCenter(
-=======
 * @brief Set the parameters for vertical center alignment.
 *
 * @param option Alignment rule information of subcomponents in the relative container.
@@ -2589,7 +2547,6 @@
 * @since 12
 */
 void OH_ArkUI_AlignmentRuleOption_SetCenterVertical(
->>>>>>> c5fe01e2
     ArkUI_AlignmentRuleOption* option, const char* id, ArkUI_VerticalAlignment alignment);
 
 /**
@@ -2620,15 +2577,6 @@
 const char* OH_ArkUI_AlignmentRuleOption_GetStartId(ArkUI_AlignmentRuleOption* option);
 
 /**
-<<<<<<< HEAD
- * @brief Gets the alignment of the start-aligned parameter.
- *
- * @param option Alignment rule information of subcomponents in the relative container.
- * @return The alignment of the parameters.
- * @since 12
- */
-ArkUI_HorizontalAlignment OH_ArkUI_AlignmentRuleOption_GetStartAlign(ArkUI_AlignmentRuleOption* option);
-=======
 * @brief Gets the alignment of the start-aligned parameter.
 *
 * @param option Alignment rule information of subcomponents in the relative container.
@@ -2636,7 +2584,6 @@
 * @since 12
 */
 ArkUI_HorizontalAlignment OH_ArkUI_AlignmentRuleOption_GetStartAlignment(ArkUI_AlignmentRuleOption* option);
->>>>>>> c5fe01e2
 
 /**
  * @brief Get the end alignment parameter.
@@ -2648,33 +2595,6 @@
 const char* OH_ArkUI_AlignmentRuleOption_GetEndId(ArkUI_AlignmentRuleOption* option);
 
 /**
-<<<<<<< HEAD
- * @brief Get the end alignment parameter.
- *
- * @param option Alignment rule information of subcomponents in the relative container.
- * @return The alignment of the end-aligned parameter.
- * @since 12
- */
-ArkUI_HorizontalAlignment OH_ArkUI_AlignmentRuleOption_GetEndAlign(ArkUI_AlignmentRuleOption* option);
-
-/**
- * @brief Gets the parameters of horizontal center alignment.
- *
- * @param option Alignment rule information of subcomponents in the relative container.
- * @return The id of the parameter of horizontal center alignment.
- * @since 12
- */
-const char* OH_ArkUI_AlignmentRuleOption_GetMiddleId(ArkUI_AlignmentRuleOption* option);
-
-/**
- * @brief Gets the parameters of horizontal center alignment.
- *
- * @param option Alignment rule information of subcomponents in the relative container.
- * @return The alignment of the horizontally centered alignment parameter.
- * @since 12
- */
-ArkUI_HorizontalAlignment OH_ArkUI_AlignmentRuleOption_GetMiddleAlign(ArkUI_AlignmentRuleOption* option);
-=======
 * @brief Get the end alignment parameter.
 *
 * @param option Alignment rule information of subcomponents in the relative container.
@@ -2700,7 +2620,6 @@
 * @since 12
 */
 ArkUI_HorizontalAlignment OH_ArkUI_AlignmentRuleOption_GetCenterAlignmentHorizontal(ArkUI_AlignmentRuleOption* option);
->>>>>>> c5fe01e2
 
 /**
  * @brief Get the top-aligned parameters.
@@ -2712,15 +2631,6 @@
 const char* OH_ArkUI_AlignmentRuleOption_GetTopId(ArkUI_AlignmentRuleOption* option);
 
 /**
-<<<<<<< HEAD
- * @brief Get the top-aligned parameters.
- *
- * @param option Alignment rule information of subcomponents in the relative container.
- * @return The alignment of the top-aligned parameter.
- * @since 12
- */
-ArkUI_VerticalAlignment OH_ArkUI_AlignmentRuleOption_GetTopAlign(ArkUI_AlignmentRuleOption* option);
-=======
 * @brief Get the top-aligned parameters.
 *
 * @param option Alignment rule information of subcomponents in the relative container.
@@ -2728,7 +2638,6 @@
 * @since 12
 */
 ArkUI_VerticalAlignment OH_ArkUI_AlignmentRuleOption_GetTopAlignment(ArkUI_AlignmentRuleOption* option);
->>>>>>> c5fe01e2
 
 /**
  * @brief Get the bottom alignment parameters.
@@ -2740,33 +2649,6 @@
 const char* OH_ArkUI_AlignmentRuleOption_GetBottomId(ArkUI_AlignmentRuleOption* option);
 
 /**
-<<<<<<< HEAD
- * @brief Get the bottom alignment parameters.
- *
- * @param option Alignment rule information of subcomponents in the relative container.
- * @return The alignment of the bottom-aligned parameter.
- * @since 12
- */
-ArkUI_VerticalAlignment OH_ArkUI_AlignmentRuleOption_GetBottomAlign(ArkUI_AlignmentRuleOption* option);
-
-/**
- * @brief Gets the parameters of vertical center alignment.
- *
- * @param option Alignment rule information of subcomponents in the relative container.
- * @return The id of the vertical center alignment parameter.
- * @since 12
- */
-const char* OH_ArkUI_AlignmentRuleOption_GetCenterId(ArkUI_AlignmentRuleOption* option);
-
-/**
- * @brief Gets the parameters of vertical center alignment.
- *
- * @param option Alignment rule information of subcomponents in the relative container.
- * @return The alignment of the vertical center alignment parameter.
- * @since 12
- */
-ArkUI_VerticalAlignment OH_ArkUI_AlignmentRuleOption_GetCenterAlign(ArkUI_AlignmentRuleOption* option);
-=======
 * @brief Get the bottom alignment parameters.
 *
 * @param option Alignment rule information of subcomponents in the relative container.
@@ -2792,7 +2674,6 @@
 * @since 12
 */
 ArkUI_VerticalAlignment OH_ArkUI_AlignmentRuleOption_GetCenterAlignmentVertical(ArkUI_AlignmentRuleOption* option);
->>>>>>> c5fe01e2
 
 /**
  * @brief Get the bias value in the horizontal direction.
