/*
 * Copyright (c) 2021-2023 Huawei Device Co., Ltd.
 * Licensed under the Apache License, Version 2.0 (the "License");
 * you may not use this file except in compliance with the License.
 * You may obtain a copy of the License at
 *
 *     http://www.apache.org/licenses/LICENSE-2.0
 *
 * Unless required by applicable law or agreed to in writing, software
 * distributed under the License is distributed on an "AS IS" BASIS,
 * WITHOUT WARRANTIES OR CONDITIONS OF ANY KIND, either express or implied.
 * See the License for the specific language governing permissions and
 * limitations under the License.
 */

/**
 * @addtogroup OH_NativeXComponent Native XComponent
 * @{
 *
 * @brief Describes the surface and touch event held by the ArkUI XComponent, which can be used for the EGL/OpenGL ES\n
 *        and media data input and displayed on the ArkUI XComponent.
 *
 * @since 8
 * @version 1.0
 */

/**
 * @file native_interface_xcomponent.h
 *
 * @brief Declares APIs for accessing a Native XComponent.
 *
 * @since 8
 * @version 1.0
 */

#ifndef _NATIVE_INTERFACE_XCOMPONENT_H_
#define _NATIVE_INTERFACE_XCOMPONENT_H_

#include <stdbool.h>
#include <stdint.h>
#ifdef __cplusplus
#include <vector>
#endif

#include "arkui/native_event.h"
#include "arkui/native_type.h"
#include "arkui/ui_input_event.h"

#include "native_xcomponent_key_event.h"

#ifdef __cplusplus
extern "C" {
#endif

#define OH_NATIVE_XCOMPONENT_OBJ ("__NATIVE_XCOMPONENT_OBJ__")

const uint32_t OH_XCOMPONENT_ID_LEN_MAX = 128;
const uint32_t OH_MAX_TOUCH_POINTS_NUMBER = 10;

/**
 * @brief Enumerates the API access states.
 *
 * @since 8
 * @version 1.0
 */
enum {
    /** Successful. */
    OH_NATIVEXCOMPONENT_RESULT_SUCCESS = 0,
    /** Failed. */
    OH_NATIVEXCOMPONENT_RESULT_FAILED = -1,
    /** Invalid parameters. */
    OH_NATIVEXCOMPONENT_RESULT_BAD_PARAMETER = -2,
};

typedef enum {
    /** Trigger a touch event when a finger is pressed. */
    OH_NATIVEXCOMPONENT_DOWN = 0,
    /** Trigger a touch event when a finger is lifted. */
    OH_NATIVEXCOMPONENT_UP,
    /** Trigger a touch event when a finger moves on the screen in pressed state. */
    OH_NATIVEXCOMPONENT_MOVE,
    /** Trigger an event when a touch event is canceled. */
    OH_NATIVEXCOMPONENT_CANCEL,
    /** Invalid touch type. */
    OH_NATIVEXCOMPONENT_UNKNOWN,
} OH_NativeXComponent_TouchEventType;

/**
 * @brief Represents the touch point tool type.
 *
 * @since 9
 * @version 1.0
 */
typedef enum {
    /** Indicates invalid tool type. */
    OH_NATIVEXCOMPONENT_TOOL_TYPE_UNKNOWN = 0,
    /** Indicates a finger. */
    OH_NATIVEXCOMPONENT_TOOL_TYPE_FINGER,
    /** Indicates a stylus. */
    OH_NATIVEXCOMPONENT_TOOL_TYPE_PEN,
    /** Indicates a eraser. */
    OH_NATIVEXCOMPONENT_TOOL_TYPE_RUBBER,
    /** Indicates a brush. */
    OH_NATIVEXCOMPONENT_TOOL_TYPE_BRUSH,
    /** Indicates a pencil. */
    OH_NATIVEXCOMPONENT_TOOL_TYPE_PENCIL,
    /** Indicates a brush. */
    OH_NATIVEXCOMPONENT_TOOL_TYPE_AIRBRUSH,
    /** Indicates a mouse. */
    OH_NATIVEXCOMPONENT_TOOL_TYPE_MOUSE,
    /** Indicates a lens. */
    OH_NATIVEXCOMPONENT_TOOL_TYPE_LENS,
} OH_NativeXComponent_TouchPointToolType;

/**
 * @brief Represents the touch event source type.
 *
 * @since 9
 * @version 1.0
 */
typedef enum {
    /** Indicates an unknown input source type. */
    OH_NATIVEXCOMPONENT_SOURCE_TYPE_UNKNOWN = 0,
    /** Indicates that the input source generates a mouse multi-touch event. */
    OH_NATIVEXCOMPONENT_SOURCE_TYPE_MOUSE,
    /** Indicates that the input source generates a touchscreen multi-touch event. */
    OH_NATIVEXCOMPONENT_SOURCE_TYPE_TOUCHSCREEN,
    /** Indicates that the input source generates a touchpad multi-touch event. */
    OH_NATIVEXCOMPONENT_SOURCE_TYPE_TOUCHPAD,
    /** Indicates that the input source generates a joystick multi-touch event. */
    OH_NATIVEXCOMPONENT_SOURCE_TYPE_JOYSTICK,
    /**
     * @brief Indicates that the input source generates a keyboard event.
     *
     * @since 10
     * @version 1.0
     */
    OH_NATIVEXCOMPONENT_SOURCE_TYPE_KEYBOARD,
} OH_NativeXComponent_EventSourceType;

/**
 * @brief Represents the mouse event action.
 *
 * @since 9
 * @version 1.0
 */
typedef enum {
    OH_NATIVEXCOMPONENT_MOUSE_NONE = 0,
    OH_NATIVEXCOMPONENT_MOUSE_PRESS,
    OH_NATIVEXCOMPONENT_MOUSE_RELEASE,
    OH_NATIVEXCOMPONENT_MOUSE_MOVE,
} OH_NativeXComponent_MouseEventAction;

/**
 * @brief Represents the mouse event button.
 *
 * @since 9
 * @version 1.0
 */
typedef enum {
    OH_NATIVEXCOMPONENT_NONE_BUTTON = 0,
    OH_NATIVEXCOMPONENT_LEFT_BUTTON = 0x01,
    OH_NATIVEXCOMPONENT_RIGHT_BUTTON = 0x02,
    OH_NATIVEXCOMPONENT_MIDDLE_BUTTON = 0x04,
    OH_NATIVEXCOMPONENT_BACK_BUTTON = 0x08,
    OH_NATIVEXCOMPONENT_FORWARD_BUTTON = 0x10,
} OH_NativeXComponent_MouseEventButton;

/**
 * @brief Represents the source tool type of TouchEvent
 *
 * @since 10
 * @version 1.0
 */
typedef enum {
    OH_NATIVEXCOMPONENT_SOURCETOOL_UNKNOWN = 0,
    OH_NATIVEXCOMPONENT_SOURCETOOL_FINGER = 1,
    OH_NATIVEXCOMPONENT_SOURCETOOL_PEN = 2,
    OH_NATIVEXCOMPONENT_SOURCETOOL_RUBBER = 3,
    OH_NATIVEXCOMPONENT_SOURCETOOL_BRUSH = 4,
    OH_NATIVEXCOMPONENT_SOURCETOOL_PENCIL = 5,
    OH_NATIVEXCOMPONENT_SOURCETOOL_AIRBRUSH = 6,
    OH_NATIVEXCOMPONENT_SOURCETOOL_MOUSE = 7,
    OH_NATIVEXCOMPONENT_SOURCETOOL_LENS = 8,
    OH_NATIVEXCOMPONENT_SOURCETOOL_TOUCHPAD = 9,
} OH_NativeXComponent_TouchEvent_SourceTool;

typedef struct {
    /** Unique identifier of a finger. */
    int32_t id;
    /** X coordinate of the touch point relative to the left edge of the screen. */
    float screenX;
    /** Y coordinate of the touch point relative to the upper edge of the screen. */
    float screenY;
    /** X coordinate of the touch point relative to the left edge of the element to touch. */
    float x;
    /** Y coordinate of the touch point relative to the upper edge of the element to touch. */
    float y;
    /** Touch type of the touch event. */
    OH_NativeXComponent_TouchEventType type;
    /** Contact area between the finger pad and the screen. */
    double size;
    /** Pressure of the current touch event. */
    float force;
    /** Timestamp of the current touch event. */
    int64_t timeStamp;
    /** The angle betweenprojection on plane-X-Y and axis-Z of the current touch event. */
    float titlX;
    /** The angle betweenprojection on plane-Y-Z and axis-Z of the current touch event. */
    float titlY;
    /** The sourceTool of the current touch event. */
    OH_NativeXComponent_TouchEvent_SourceTool sourceTool;
} OH_NativeXComponent_HistoricalPoint;

typedef struct {
    /** Unique identifier of a finger. */
    int32_t id;
    /** X coordinate of the touch point relative to the left edge of the screen. */
    float screenX;
    /** Y coordinate of the touch point relative to the upper edge of the screen. */
    float screenY;
    /** X coordinate of the touch point relative to the left edge of the element to touch. */
    float x;
    /** Y coordinate of the touch point relative to the upper edge of the element to touch. */
    float y;
    /** Touch type of the touch event. */
    OH_NativeXComponent_TouchEventType type;
    /** Contact area between the finger pad and the screen. */
    double size;
    /** Pressure of the current touch event. */
    float force;
    /** Timestamp of the current touch event. */
    int64_t timeStamp;
    /** Whether the current point is pressed. */
    bool isPressed;
} OH_NativeXComponent_TouchPoint;

// Represents the touch point information.
typedef struct {
    /** Unique identifier of a finger. */
    int32_t id;
    /** X coordinate of the touch point relative to the left edge of the screen. */
    float screenX;
    /** Y coordinate of the touch point relative to the upper edge of the screen. */
    float screenY;
    /** X coordinate of the touch point relative to the left edge of the element to touch. */
    float x;
    /** Y coordinate of the touch point relative to the upper edge of the element to touch. */
    float y;
    /** Touch type of the touch event. */
    OH_NativeXComponent_TouchEventType type;
    /** Contact area between the finger pad and the screen. */
    double size;
    /** Pressure of the current touch event. */
    float force;
    /** ID of the device where the current touch event is generated. */
    int64_t deviceId;
    /** Timestamp of the current touch event. */
    int64_t timeStamp;
    /** Array of the current touch points. */
    OH_NativeXComponent_TouchPoint touchPoints[OH_MAX_TOUCH_POINTS_NUMBER];
    /** Number of current touch points. */
    uint32_t numPoints;
} OH_NativeXComponent_TouchEvent;

/**
 * @brief Represents the mouse event information.
 *
 * @since 9
 * @version 1.0
 */
typedef struct {
    /** X coordinate of the mouse point relative to the left edge of the element to mouse. */
    float x;
    /** Y coordinate of the mouse point relative to the upper edge of the element to mouse. */
    float y;
    /** X coordinate of the mouse point relative to the left edge of the screen. */
    float screenX;
    /** Y coordinate of the mouse point relative to the upper edge of the screen. */
    float screenY;
    /** Timestamp of the current mouse event. */
    int64_t timestamp;
    /** Mouse event action. */
    OH_NativeXComponent_MouseEventAction action;
    /** Mouse event button. */
    OH_NativeXComponent_MouseEventButton button;
} OH_NativeXComponent_MouseEvent;

/**
 * @brief Provides an encapsulated <b>OH_NativeXComponent</b> instance.
 *
 * @since 8
 * @version 1.0
 */
typedef struct OH_NativeXComponent OH_NativeXComponent;

/**
 * @brief Registers the surface lifecycle and touch event callbacks.
 *
 * @since 8
 * @version 1.0
 */
typedef struct OH_NativeXComponent_Callback {
    /** Called when the surface is created. */
    void (*OnSurfaceCreated)(OH_NativeXComponent* component, void* window);
    /** Called when the surface is changed. */
    void (*OnSurfaceChanged)(OH_NativeXComponent* component, void* window);
    /** Called when the surface is destroyed. */
    void (*OnSurfaceDestroyed)(OH_NativeXComponent* component, void* window);
    /** Called when a touch event is triggered. */
    void (*DispatchTouchEvent)(OH_NativeXComponent* component, void* window);
} OH_NativeXComponent_Callback;

/**
 * @brief Registers the mouse event callbacks.
 *
 * @since 9
 * @version 1.0
 */
typedef struct OH_NativeXComponent_MouseEvent_Callback {
    /** Called when a mouse event is triggered. */
    void (*DispatchMouseEvent)(OH_NativeXComponent* component, void* window);
    /** Called when a hover event is triggered. */
    void (*DispatchHoverEvent)(OH_NativeXComponent* component, bool isHover);
} OH_NativeXComponent_MouseEvent_Callback;

struct OH_NativeXComponent_KeyEvent;
/**
 * @brief Provides an encapsulated <b>OH_NativeXComponent_KeyEvent</b> instance.
 *
 * @since 10
 * @version 1.0
 */
typedef struct OH_NativeXComponent_KeyEvent OH_NativeXComponent_KeyEvent;

/**
 * @brief Defines the expected frame rate range struct.
 *
 * @since 11
 * @version 1.0
 */
typedef struct {
    /** The minimum frame rate of dynamical callback rate range. */
    int32_t min;
    /** The maximum frame rate of dynamical callback rate range. */
    int32_t max;
    /** The expected frame rate of dynamical callback rate range. */
    int32_t expected;
} OH_NativeXComponent_ExpectedRateRange;

/**
 * @brief Obtains the ID of the ArkUI XComponent.
 *
 * @param component Indicates the pointer to this <b>OH_NativeXComponent</b> instance.
 * @param id Indicates the char buffer to keep the ID of this <b>OH_NativeXComponent</b> instance.\n
 *        Notice that a null-terminator will be appended to the char buffer, so the size of the\n
 *        char buffer should be at least as large as the size of the real id length plus 1.\n
 *        It is recommended that the size of the char buffer be [OH_XCOMPONENT_ID_LEN_MAX + 1].
 * @param size Indicates the pointer to the length of <b>id</b>, which you can receive.
 * @return Returns the status code of the execution.
 * @since 8
 * @version 1.0
 */
int32_t OH_NativeXComponent_GetXComponentId(OH_NativeXComponent* component, char* id, uint64_t* size);

/**
 * @brief Obtains the size of the surface held by the ArkUI XComponent.
 *
 * @param component Indicates the pointer to this <b>OH_NativeXComponent</b> instance.
 * @param window Indicates the native window handler.
 * @param width Indicates the pointer to the width of the current surface.
 * @param height Indicates the pointer to the height of the current surface.
 * @return Returns the status code of the execution.
 * @since 8
 * @version 1.0
 */
int32_t OH_NativeXComponent_GetXComponentSize(
    OH_NativeXComponent* component, const void* window, uint64_t* width, uint64_t* height);

/**
 * @brief Obtains the offset of the surface held by the ArkUI XComponent.
 *
 * @param component Indicates the pointer to this <b>OH_NativeXComponent</b> instance.
 * @param window Indicates the native window handler.
 * @param x Indicates the pointer to the x coordinate of the current surface.
 * @param y Indicates the pointer to the y coordinate of the current surface.
 * @return Returns the status code of the execution.
 * @since 8
 * @version 1.0
 */
int32_t OH_NativeXComponent_GetXComponentOffset(
    OH_NativeXComponent* component, const void* window, double* x, double* y);

/**
 * @brief Obtains the touch event dispatched by the ArkUI XComponent.
 *
 * @param component Indicates the pointer to this <b>OH_NativeXComponent</b> instance.
 * @param window Indicates the native window handler.
 * @param touchEvent Indicates the pointer to the current touch event.
 * @return Returns the status code of the execution.
 * @since 8
 * @version 1.0
 */
int32_t OH_NativeXComponent_GetTouchEvent(
    OH_NativeXComponent* component, const void* window, OH_NativeXComponent_TouchEvent* touchEvent);

/**
 * @brief Obtains the touch pointer tool type by the ArkUI XComponent.
 *
 * @param component Indicates the pointer to this <b>OH_NativeXComponent</b> instance.
 * @param pointIndex Indicates the pointer index in the touchPoints.
 * @param toolType Indicates the tool Type of the pointer.
 * @return Returns the status code of the execution.
 * @since 9
 * @version 1.0
 */
int32_t OH_NativeXComponent_GetTouchPointToolType(
    OH_NativeXComponent* component, uint32_t pointIndex, OH_NativeXComponent_TouchPointToolType* toolType);

/**
 * @brief Obtains the touch pointer tiltX by the ArkUI XComponent.
 *
 * @param component Indicates the pointer to this <b>OH_NativeXComponent</b> instance.
 * @param pointIndex Indicates the pointer index in the touchPoints.
 * @param tiltX Indicates the x tilt of the pointer.
 * @return Returns the status code of the execution.
 * @since 9
 * @version 1.0
 */
int32_t OH_NativeXComponent_GetTouchPointTiltX(OH_NativeXComponent* component, uint32_t pointIndex, float* tiltX);

/**
 * @brief Obtains the touch pointer tiltX by the ArkUI XComponent.
 *
 * @param component Indicates the pointer to this <b>OH_NativeXComponent</b> instance.
 * @param pointIndex Indicates the pointer index in the touchPoints.
 * @param tiltY Indicates the y tilt of the pointer.
 * @return Returns the status code of the execution.
 * @since 9
 * @version 1.0
 */
int32_t OH_NativeXComponent_GetTouchPointTiltY(OH_NativeXComponent* component, uint32_t pointIndex, float* tiltY);

/**
 * @brief Obtains the touch event dispatched by the ArkUI XComponent.
 *
 * @param component Indicates the pointer to this <b>OH_NativeXComponent</b> instance.
 * @param window Indicates the native window handler.
 * @param historicalPoints Indicates the pointer to the current historicalPoints.
 * @return Returns the status code of the execution.
 * @since 10
 * @version 1.0
 */
int32_t OH_NativeXComponent_GetHistoricalPoints(OH_NativeXComponent* component, const void* window,
    int32_t* size, OH_NativeXComponent_HistoricalPoint** historicalPoints);

/**
 * @brief Obtains the mouse event dispatched by the ArkUI XComponent.
 *
 * @param component Indicates the pointer to this <b>OH_NativeXComponent</b> instance.
 * @param window Indicates the native window handler.
 * @param mouseEvent Indicates the pointer to the current mouse event.
 * @return Returns the status code of the execution.
 * @since 9
 * @version 1.0
 */
int32_t OH_NativeXComponent_GetMouseEvent(
    OH_NativeXComponent* component, const void* window, OH_NativeXComponent_MouseEvent* mouseEvent);

/**
 * @brief Registers a callback for this <b>OH_NativeXComponent</b> instance.
 *
 * @param component Indicates the pointer to this <b>OH_NativeXComponent</b> instance.
 * @param callback Indicates the pointer to a surface lifecycle and touch event callback.
 * @return Returns the status code of the execution.
 * @since 8
 * @version 1.0
 */
int32_t OH_NativeXComponent_RegisterCallback(OH_NativeXComponent* component, OH_NativeXComponent_Callback* callback);

/**
 * @brief Registers a callback for this <b>OH_NativeXComponent</b> instance.
 *
 * @param component Indicates the pointer to this <b>OH_NativeXComponent</b> instance.
 * @param callback Indicates the pointer to a mouse event callback.
 * @return Returns the status code of the execution.
 * @since 9
 * @version 1.0
 */
int32_t OH_NativeXComponent_RegisterMouseEventCallback(
    OH_NativeXComponent* component, OH_NativeXComponent_MouseEvent_Callback* callback);

/**
 * @brief Registers a callback for this <b>OH_NativeXComponent</b> instance.
 *
 * @param component Indicates the pointer to this <b>OH_NativeXComponent</b> instance.
 * @param callback Indicates the pointer to a focus event callback.
 * @return Returns the status code of the execution.
 * @since 10
 * @version 1.0
 */
int32_t OH_NativeXComponent_RegisterFocusEventCallback(
    OH_NativeXComponent* component, void (*callback)(OH_NativeXComponent* component, void* window));

/**
 * @brief Registers a callback for this <b>OH_NativeXComponent</b> instance.
 *
 * @param component Indicates the pointer to this <b>OH_NativeXComponent</b> instance.
 * @param callback Indicates the pointer to a key event callback.
 * @return Returns the status code of the execution.
 * @since 10
 * @version 1.0
 */
int32_t OH_NativeXComponent_RegisterKeyEventCallback(
    OH_NativeXComponent* component, void (*callback)(OH_NativeXComponent* component, void* window));

/**
 * @brief Registers a callback for this <b>OH_NativeXComponent</b> instance.
 *
 * @param component Indicates the pointer to this <b>OH_NativeXComponent</b> instance.
 * @param callback Indicates the pointer to a blur event callback.
 * @return Returns the status code of the execution.
 * @since 10
 * @version 1.0
 */
int32_t OH_NativeXComponent_RegisterBlurEventCallback(
    OH_NativeXComponent* component, void (*callback)(OH_NativeXComponent* component, void* window));

/**
 * @brief Obtains the key event dispatched by the ArkUI XComponent.
 *
 * @param component Indicates the pointer to this <b>OH_NativeXComponent</b> instance.
 * @param keyEvent Indicates the pointer to pointer of <b>OH_NativeXComponent_KeyEvent</b> instance.
 * @return Returns the status code of the execution.
 * @since 10
 * @version 1.0
 */
int32_t OH_NativeXComponent_GetKeyEvent(OH_NativeXComponent* component, OH_NativeXComponent_KeyEvent** keyEvent);

/**
 * @brief Obtains the action of the key event.
 *
 * @param keyEvent Indicates the pointer to this <b>OH_NativeXComponent_KeyEvent</b> instance.
 * @param action Indicates the action of the <b>OH_NativeXComponent_KeyEvent</b> instance.
 * @return Returns the status code of the execution.
 * @since 10
 * @version 1.0
 */
int32_t OH_NativeXComponent_GetKeyEventAction(
    OH_NativeXComponent_KeyEvent* keyEvent, OH_NativeXComponent_KeyAction* action);

/**
 * @brief Obtains the keyCode of the key event.
 *
 * @param keyEvent Indicates the pointer to this <b>OH_NativeXComponent_KeyEvent</b> instance.
 * @param code Indicates the keyCode of the <b>OH_NativeXComponent_KeyEvent</b> instance.
 * @return Returns the status code of the execution.
 * @since 10
 * @version 1.0
 */
int32_t OH_NativeXComponent_GetKeyEventCode(OH_NativeXComponent_KeyEvent* keyEvent, OH_NativeXComponent_KeyCode* code);

/**
 * @brief Obtains the sourceType of the key event.
 *
 * @param keyEvent Indicates the pointer to this <b>OH_NativeXComponent_KeyEvent</b> instance.
 * @param sourceType Indicates the sourceType of the <b>OH_NativeXComponent_KeyEvent</b> instance.
 * @return Returns the status code of the execution.
 * @since 10
 * @version 1.0
 */
int32_t OH_NativeXComponent_GetKeyEventSourceType(
    OH_NativeXComponent_KeyEvent* keyEvent, OH_NativeXComponent_EventSourceType* sourceType);

/**
 * @brief Obtains the deviceId of the key event.
 *
 * @param keyEvent Indicates the pointer to this <b>OH_NativeXComponent_KeyEvent</b> instance.
 * @param deviceId Indicates the deviceId of the <b>OH_NativeXComponent_KeyEvent</b> instance.
 * @return Returns the status code of the execution.
 * @since 10
 * @version 1.0
 */
int32_t OH_NativeXComponent_GetKeyEventDeviceId(OH_NativeXComponent_KeyEvent* keyEvent, int64_t* deviceId);

/**
 * @brief Obtains the timestamp of the key event.
 *
 * @param keyEvent Indicates the pointer to this <b>OH_NativeXComponent_KeyEvent</b> instance.
 * @param timestamp Indicates the timestamp of the <b>OH_NativeXComponent_KeyEvent</b> instance.
 * @return Returns the status code of the execution.
 * @since 10
 * @version 1.0
 */
int32_t OH_NativeXComponent_GetKeyEventTimestamp(OH_NativeXComponent_KeyEvent* keyEvent, int64_t* timestamp);

/**
 * @brief Set the Expected FrameRateRange.
 *
 * @param component Indicates the pointer to this <b>OH_NativeXComponent</b> instance.
 * @param callback Indicates the pointer to a expected rate range.
 * @return Returns the status code of the execution.
 * @since 11
 * @version 1.0
 */
int32_t OH_NativeXComponent_SetExpectedFrameRateRange(
    OH_NativeXComponent* component, OH_NativeXComponent_ExpectedRateRange* range);

/**
 * @brief Registers a callback for this <b>OH_NativeXComponent</b> instance.
 *
 * @param component Indicates the pointer to this <b>OH_NativeXComponent</b> instance.
 * @param callback Indicates the pointer to a onFrame callback.
 * @return Returns the status code of the execution.
 * @since 11
 * @version 1.0
 */
int32_t OH_NativeXComponent_RegisterOnFrameCallback(OH_NativeXComponent* component,
    void (*callback)(OH_NativeXComponent* component, uint64_t timestamp, uint64_t targetTimestamp));

/**
 * @brief UnRegister a callback for this <b>OH_NativeXComponent</b> instance.
 *
 * @param component Indicates the pointer to this <b>OH_NativeXComponent</b> instance.
 * @return Returns the status code of the execution.
 * @since 11
 * @version 1.0
 */
int32_t OH_NativeXComponent_UnregisterOnFrameCallback(OH_NativeXComponent* component);

/**
 * @brief Attaches the UI component created through the native API of ArkUI to this <b>OH_NativeXComponent</b> instance.
 *
 * @param component Indicates the pointer to the <b>OH_NativeXComponent</b> instance.
 * @param root Indicates the pointer to the component instance created by the native API.
 * @return Returns 0 if success.
 *         Returns 401 if a parameter exception occurs.
 *
 * @since 12
 */
int32_t OH_NativeXComponent_AttachNativeRootNode(OH_NativeXComponent* component, ArkUI_NodeHandle root);

/**
 * @brief Detaches the native component of ArkUI from this <b>OH_NativeXComponent</b> instance.
 *
 * @param component Indicates the pointer to the <b>OH_NativeXComponent</b> instance.
 * @param root Indicates the pointer to the component instance created by the native API.
 * @return Returns 0 if success.
 *         Returns 401 if a parameter exception occurs.
 *
 * @since 12
 */
int32_t OH_NativeXComponent_DetachNativeRootNode(OH_NativeXComponent* component, ArkUI_NodeHandle root);

/**
 * @brief Registers a UI input event callback for this <b>OH_NativeXComponent</b> instance and enables the callback to
 * be invoked when a UI input event is received.
 *
 * @param component Indicates the pointer to the <b>OH_NativeXComponent</b> instance.
 * @param callback Indicates the pointer to the UI input event callback.
 * @param type Indicates the type of the current UI input event.
 * @return Returns 0 if success.
 * Returns 401 if a parameter exception occurs.
 * @since 12
 */
int32_t OH_NativeXComponent_RegisterUIInputEventCallback(
    OH_NativeXComponent* component,
    void (*callback)(OH_NativeXComponent* component, ArkUI_UIInputEvent* event,
                     ArkUI_UIInputEvent_Type type),
    ArkUI_UIInputEvent_Type type);

/**
 * @brief Set whether the <b>OH_NativeXComponent</b> instance needs soft keyboard.
 * @param component Indicates the pointer to this <b>OH_NativeXComponent</b> instance.
 * @param needSoftKeyboard Indicates whether the <b>OH_NativeXComponent</b> instance needs soft keyboard or not.
 *                           Default value is false.
 * @return Returns the status code of the execution.
 * @since 12
 * @version 1.0
 */
int32_t OH_NativeXComponent_SetNeedSoftKeyboard(OH_NativeXComponent* component, bool needSoftKeyboard);

/**
<<<<<<< HEAD
 * @brief Registers a callback for this <b>OH_NativeXComponent</b> instance.
 *
 * @param component Indicates the pointer to this <b>OH_NativeXComponent</b> instance.
 * @param callback Indicates the pointer to a surface show event callback.
 * @return Returns the status code of the execution.
 * @since 12
 * @version 1.0
 */
int32_t OH_NativeXComponent_RegisterSurfaceShowCallback(
    OH_NativeXComponent* component, void (*callback)(OH_NativeXComponent* component, void* window));

/**
 * @brief Registers a callback for this <b>OH_NativeXComponent</b> instance.
 *
 * @param component Indicates the pointer to this <b>OH_NativeXComponent</b> instance.
 * @param callback Indicates the pointer to a surface hide event callback.
 * @return Returns the status code of the execution.
 * @since 12
 * @version 1.0
 */
int32_t OH_NativeXComponent_RegisterSurfaceHideCallback(
    OH_NativeXComponent* component, void (*callback)(OH_NativeXComponent* component, void* window));
=======
 * @brief Registers a custom event intercept callback for this <b>OH_NativeXComponent</b> and enables the callback
 * during the hit test.
 *
 * @param component Indicates the pointer to the <b>OH_NativeXComponent</b> instance.
 * @param callback Indicates the pointer to the custom event intercept callback.
 * @return Returns 0 if success.
 *         Returns 401 if a parameter exception occurs.
 * @since 12
 */
int32_t OH_NativeXComponent_RegisterOnTouchInterceptCallback(
    OH_NativeXComponent* component, HitTestMode (*callback)(OH_NativeXComponent* component, ArkUI_UIInputEvent* event));
>>>>>>> e7c3c019

#ifdef __cplusplus
};
#endif
#endif // _NATIVE_INTERFACE_XCOMPONENT_H_<|MERGE_RESOLUTION|>--- conflicted
+++ resolved
@@ -681,7 +681,6 @@
 int32_t OH_NativeXComponent_SetNeedSoftKeyboard(OH_NativeXComponent* component, bool needSoftKeyboard);
 
 /**
-<<<<<<< HEAD
  * @brief Registers a callback for this <b>OH_NativeXComponent</b> instance.
  *
  * @param component Indicates the pointer to this <b>OH_NativeXComponent</b> instance.
@@ -704,7 +703,8 @@
  */
 int32_t OH_NativeXComponent_RegisterSurfaceHideCallback(
     OH_NativeXComponent* component, void (*callback)(OH_NativeXComponent* component, void* window));
-=======
+
+/**
  * @brief Registers a custom event intercept callback for this <b>OH_NativeXComponent</b> and enables the callback
  * during the hit test.
  *
@@ -716,7 +716,6 @@
  */
 int32_t OH_NativeXComponent_RegisterOnTouchInterceptCallback(
     OH_NativeXComponent* component, HitTestMode (*callback)(OH_NativeXComponent* component, ArkUI_UIInputEvent* event));
->>>>>>> e7c3c019
 
 #ifdef __cplusplus
 };
