[
    {
        "first_introduced": "8",
        "name": "OH_NativeXComponent_GetXComponentId"
    },
    {
        "first_introduced": "8",
        "name": "OH_NativeXComponent_GetXComponentSize"
    },
    {
        "first_introduced": "8",
        "name": "OH_NativeXComponent_RegisterCallback"
    },
    {
        "first_introduced": "8",
        "name": "OH_NativeXComponent_GetTouchEvent"
    },
    {
        "first_introduced": "8",
        "name": "OH_NativeXComponent_GetXComponentOffset"
    },
    {
        "first_introduced": "9",
        "name": "OH_NativeXComponent_GetMouseEvent"
    },
    {
        "first_introduced": "9",
        "name": "OH_NativeXComponent_RegisterMouseEventCallback"
    },
    {
        "first_introduced": "9",
        "name": "OH_NativeXComponent_GetTouchPointToolType"
    },
    {
        "first_introduced": "9",
        "name": "OH_NativeXComponent_GetTouchPointTiltX"
    },
    {
        "first_introduced": "9",
        "name": "OH_NativeXComponent_GetTouchPointTiltY"
    },
    {
        "first_introduced": "10",
        "name": "OH_NativeXComponent_RegisterFocusEventCallback"
    },
    {
        "first_introduced": "10",
        "name": "OH_NativeXComponent_RegisterKeyEventCallback"
    },
    {
        "first_introduced": "10",
        "name": "OH_NativeXComponent_RegisterBlurEventCallback"
    },
    {
        "first_introduced": "10",
        "name": "OH_NativeXComponent_GetKeyEvent"
    },
    {
        "first_introduced": "10",
        "name": "OH_NativeXComponent_GetKeyEventAction"
    },
    {
        "first_introduced": "10",
        "name": "OH_NativeXComponent_GetKeyEventCode"
    },
    {
        "first_introduced": "10",
        "name": "OH_NativeXComponent_GetKeyEventSourceType"
    },
    {
        "first_introduced": "10",
        "name": "OH_NativeXComponent_GetKeyEventDeviceId"
    },
    {
        "first_introduced": "10",
        "name": "OH_NativeXComponent_GetKeyEventTimestamp"
    },
    {
        "first_introduced": "10",
        "name": "OH_NativeXComponent_GetHistoricalPoints"
    },
    {
        "first_introduced": "11",
        "name": "OH_NativeXComponent_SetExpectedFrameRateRange"
    },
    {
        "first_introduced": "11",
        "name": "OH_NativeXComponent_RegisterOnFrameCallback"
    },
    {
        "first_introduced": "11",
        "name": "OH_NativeXComponent_UnregisterOnFrameCallback"
    },
    {
        "first_introduced": "12",
        "name": "OH_NativeXComponent_AttachNativeRootNode"
    },
    {
        "first_introduced": "12",
        "name": "OH_NativeXComponent_DetachNativeRootNode"
    },
    {
        "first_introduced": "12",
        "name": "OH_ArkUI_GetNativeAPI"
    },
    {
        "first_introduced": "12",
        "name": "OH_NativeXComponent_RegisterUIInputEventCallback"
    },
    {
        "first_introduced": "12",
        "name": "OH_ArkUI_UIInputEvent_GetType"
    },
    {
        "first_introduced": "12",
        "name": "OH_ArkUI_UIInputEvent_GetEventTime"
    },
    {
        "first_introduced": "12",
        "name": "OH_ArkUI_PointerEvent_GetX"
    },
    {
        "first_introduced": "12",
        "name": "OH_ArkUI_PointerEvent_GetY"
    },
    {
        "first_introduced": "12",
        "name": "OH_ArkUI_PointerEvent_GetWindowX"
    },
    {
        "first_introduced": "12",
        "name": "OH_ArkUI_PointerEvent_GetWindowY"
    },
    {
        "first_introduced": "12",
        "name": "OH_ArkUI_PointerEvent_GetDisplayX"
    },
    {
        "first_introduced": "12",
        "name": "OH_ArkUI_PointerEvent_GetDisplayY"
    },
    {
        "first_introduced": "12",
        "name": "OH_ArkUI_AxisEvent_GetVerticalAxisValue"
    },
    {
        "first_introduced": "12",
        "name": "OH_ArkUI_AxisEvent_GetHorizontalAxisValue"
    },
    {
        "first_introduced": "12",
        "name": "OH_ArkUI_AxisEvent_GetPinchAxisScaleValue"
    },
    {
        "first_introduced": "12",
        "name": "OH_ArkUI_GetNodeHandleFromNapiValue"
    },
    {
        "first_introduced": "12",
        "name": "OH_ArkUI_GestureEvent_GetActionType"
    },
    {
        "first_introduced": "12",
        "name": "OH_ArkUI_LongPress_GetRepeatCount"
    },
    {
        "first_introduced": "12",
        "name": "OH_ArkUI_PanGesture_GetVelocity"
    },
    {
        "first_introduced": "12",
        "name": "OH_ArkUI_PanGesture_GetVelocityY"
    },
    {
        "first_introduced": "12",
        "name": "OH_ArkUI_PanGesture_GetVelocityX"
    },
    {
        "first_introduced": "12",
        "name": "OH_ArkUI_PanGesture_GetOffsetX"
    },
    {
        "first_introduced": "12",
        "name": "OH_ArkUI_PanGesture_GetOffsetY"
    },
    {
        "first_introduced": "12",
        "name": "OH_NativeXComponent_SetNeedSoftKeyboard"
    },
    {
        "first_introduced": "12",
        "name": "OH_NativeXComponent_RegisterSurfaceShowCallback"
    },
    {
        "first_introduced": "12",
        "name": "OH_NativeXComponent_RegisterSurfaceHideCallback"
    },
    {
        "first_introduced": "12",
        "name": "OH_NativeXComponent_RegisterOnTouchInterceptCallback"
    },
    {
        "first_introduced": "12",
        "name": "OH_ArkUI_QueryModuleInterface"
    },
    {
        "first_introduced": "12",
        "name": "OH_NativeXComponent_GetTouchEventSourceType"
    },
    {
        "first_introduced": "12",
        "name": "OH_ArkUI_LayoutConstraint_Create"
    },
    {
        "first_introduced": "12",
        "name": "OH_ArkUI_LayoutConstraint_Copy"
    },
    {
        "first_introduced": "12",
        "name": "OH_ArkUI_LayoutConstraint_Dispose"
    },
    {
        "first_introduced": "12",
        "name": "OH_ArkUI_NodeCustomEvent_GetLayoutConstraintInMeasure"
    },
    {
        "first_introduced": "12",
        "name": "OH_ArkUI_NodeCustomEvent_GetPositionInLayout"
    },
    {
        "first_introduced": "12",
        "name": "OH_ArkUI_NodeCustomEvent_GetDrawContextInDraw"
    },
    {
        "first_introduced": "12",
        "name": "OH_ArkUI_NodeCustomEvent_GetEventTargetId"
    },
    {
        "first_introduced": "12",
        "name": "OH_ArkUI_NodeCustomEvent_GetUserData"
    },
    {
        "first_introduced": "12",
        "name": "OH_ArkUI_NodeCustomEvent_GetNodeHandle"
    },
    {
        "first_introduced": "12",
        "name": "OH_ArkUI_NodeCustomEvent_GetEventType"
    },
    {
        "first_introduced": "12",
        "name": "OH_ArkUI_LayoutConstraint_GetMaxWidth"
    },
    {
        "first_introduced": "12",
        "name": "OH_ArkUI_LayoutConstraint_GetMinWidth"
    },
    {
        "first_introduced": "12",
        "name": "OH_ArkUI_LayoutConstraint_GetMaxHeight"
    },
    {
        "first_introduced": "12",
        "name": "OH_ArkUI_LayoutConstraint_GetMinHeight"
    },
    {
        "first_introduced": "12",
        "name": "OH_ArkUI_LayoutConstraint_GetPercentReferenceWidth"
    },
    {
        "first_introduced": "12",
        "name": "OH_ArkUI_LayoutConstraint_GetPercentReferenceHeight"
    },
    {
        "first_introduced": "12",
        "name": "OH_ArkUI_LayoutConstraint_SetMaxWidth"
    },
    {
        "first_introduced": "12",
        "name": "OH_ArkUI_LayoutConstraint_SetMinWidth"
    },
    {
        "first_introduced": "12",
        "name": "OH_ArkUI_LayoutConstraint_SetMaxHeight"
    },
    {
        "first_introduced": "12",
        "name": "OH_ArkUI_LayoutConstraint_SetMinHeight"
    },
    {
        "first_introduced": "12",
        "name": "OH_ArkUI_LayoutConstraint_SetPercentReferenceWidth"
    },
    {
        "first_introduced": "12",
        "name": "OH_ArkUI_LayoutConstraint_SetPercentReferenceHeight"
    },
    {
        "first_introduced": "12",
        "name": "OH_ArkUI_DrawContext_GetCanvas"
    },
    {
        "first_introduced": "12",
        "name": "OH_ArkUI_DrawContext_GetSize"
    },
    {
        "first_introduced": "12",
        "name": "OH_ArkUI_UIInputEvent_GetAction"
    },
    {
        "first_introduced": "12",
        "name": "OH_ArkUI_UIInputEvent_GetSourceType"
    },
    {
        "first_introduced": "12",
        "name": "OH_ArkUI_UIInputEvent_GetToolType"
    },
    {
        "first_introduced": "12",
        "name": "OH_ArkUI_PointerEvent_GetPointerCount"
    },
    {
        "first_introduced": "12",
        "name": "OH_ArkUI_PointerEvent_GetPointerId"
    },
    {
        "first_introduced": "12",
        "name": "OH_ArkUI_PointerEvent_GetXByIndex"
    },
    {
        "first_introduced": "12",
        "name": "OH_ArkUI_PointerEvent_GetYByIndex"
    },
    {
        "first_introduced": "12",
        "name": "OH_ArkUI_PointerEvent_GetWindowXByIndex"
    },
    {
        "first_introduced": "12",
        "name": "OH_ArkUI_PointerEvent_GetWindowYByIndex"
    },
    {
        "first_introduced": "12",
        "name": "OH_ArkUI_PointerEvent_GetDisplayXByIndex"
    },
    {
        "first_introduced": "12",
        "name": "OH_ArkUI_PointerEvent_GetDisplayYByIndex"
    },
    {
        "first_introduced": "12",
        "name": "OH_ArkUI_PointerEvent_GetPressure"
    },
    {
        "first_introduced": "12",
        "name": "OH_ArkUI_PointerEvent_GetTiltX"
    },
    {
        "first_introduced": "12",
        "name": "OH_ArkUI_PointerEvent_GetTiltY"
    },
    {
        "first_introduced": "12",
        "name": "OH_ArkUI_PointerEvent_GetTouchAreaWidth"
    },
    {
        "first_introduced": "12",
        "name": "OH_ArkUI_PointerEvent_GetTouchAreaHeight"
    },
    {
        "first_introduced": "12",
        "name": "OH_ArkUI_PointerEvent_GetHistorySize"
    },
    {
        "first_introduced": "12",
        "name": "OH_ArkUI_PointerEvent_GetHistoryEventTime"
    },
    {
        "first_introduced": "12",
        "name": "OH_ArkUI_PointerEvent_GetHistoryPointerCount"
    },
    {
        "first_introduced": "12",
        "name": "OH_ArkUI_PointerEvent_GetHistoryPointerId"
    },    
    {
        "first_introduced": "12",
        "name": "OH_ArkUI_PointerEvent_GetHistoryX"
    },    
    {
        "first_introduced": "12",
        "name": "OH_ArkUI_PointerEvent_GetHistoryY"
    },    
    {
        "first_introduced": "12",
        "name": "OH_ArkUI_PointerEvent_GetHistoryWindowX"
    },    
    {
        "first_introduced": "12",
        "name": "OH_ArkUI_PointerEvent_GetHistoryWindowY"
    },    
    {
        "first_introduced": "12",
        "name": "OH_ArkUI_PointerEvent_GetHistoryDisplayX"
    },    
    {
        "first_introduced": "12",
        "name": "OH_ArkUI_PointerEvent_GetHistoryDisplayY"
    },    
    {
        "first_introduced": "12",
        "name": "OH_ArkUI_PointerEvent_GetHistoryPressure"
    },    
    {
        "first_introduced": "12",
        "name": "OH_ArkUI_PointerEvent_GetHistoryTiltX"
    },    
    {
        "first_introduced": "12",
        "name": "OH_ArkUI_PointerEvent_GetHistoryTiltY"
    },    
    {
        "first_introduced": "12",
        "name": "OH_ArkUI_PointerEvent_GetHistoryTouchAreaWidth"
    },    
    {
        "first_introduced": "12",
        "name": "OH_ArkUI_PointerEvent_GetHistoryTouchAreaHeight"
    },    
    {
        "first_introduced": "12",
        "name": "OH_ArkUI_NodeEvent_GetEventType"
    },    
    {
        "first_introduced": "12",
        "name": "OH_ArkUI_NodeEvent_GetTargetId"
    },    
    {
        "first_introduced": "12",
        "name": "OH_ArkUI_NodeEvent_GetNodeHandle"
    },    
    {
        "first_introduced": "12",
        "name": "OH_ArkUI_NodeEvent_GetInputEvent"
    },    
    {
        "first_introduced": "12",
        "name": "OH_ArkUI_NodeEvent_GetNodeComponentEvent"
    },    
    {
        "first_introduced": "12",
        "name": "OH_ArkUI_NodeEvent_GetStringAsyncEvent"
    },    
    {
        "first_introduced": "12",
        "name": "OH_ArkUI_NodeEvent_GetUserData"
    },
    {
        "first_introduced": "12",
        "name": "OH_ArkUI_QueryModuleInterfaceByName"
    },
    {
        "first_introduced": "12",
        "name": "OH_ArkUI_GetModuleInterface"
    },
    {
<<<<<<< HEAD
        "first_introduced": "12",
        "name": "OH_ArkUI_AnimateOption_Create"
    },
    {
        "first_introduced": "12",
        "name": "OH_ArkUI_AnimateOption_Dispose"
    },
    {
        "first_introduced": "12",
        "name": "OH_ArkUI_AnimateOption_GetDuration"
    },
    {
        "first_introduced": "12",
        "name": "OH_ArkUI_AnimateOption_GetTempo"
    },
    {
        "first_introduced": "12",
        "name": "OH_ArkUI_AnimateOption_GetCurve"
    },
    {
        "first_introduced": "12",
        "name": "OH_ArkUI_AnimateOption_GetDelay"
    },
    {
        "first_introduced": "12",
        "name": "OH_ArkUI_AnimateOption_GetIterations"
    },
    {
        "first_introduced": "12",
        "name": "OH_ArkUI_AnimateOption_GetPlayMode"
    },
    {
        "first_introduced": "12",
        "name": "OH_ArkUI_AnimateOption_GetExpectedFrameRateRange"
    },
    {
        "first_introduced": "12",
        "name": "OH_ArkUI_AnimateOption_SetDuration"
    },
    {
        "first_introduced": "12",
        "name": "OH_ArkUI_AnimateOption_SetTempo"
    },
    {
        "first_introduced": "12",
        "name": "OH_ArkUI_AnimateOption_SetCurve"
    },
    {
        "first_introduced": "12",
        "name": "OH_ArkUI_AnimateOption_SetDelay"
    },
    {
        "first_introduced": "12",
        "name": "OH_ArkUI_AnimateOption_SetIterations"
    },
    {
        "first_introduced": "12",
        "name": "OH_ArkUI_AnimateOption_SetPlayMode"
    },
    {
        "first_introduced": "12",
        "name": "OH_ArkUI_AnimateOption_SetExpectedFrameRateRange"
    },
    {
        "first_introduced": "12",
        "name": "OH_ArkUI_GetContextFromNapiValue"
=======
        "first_introduced": "12",    
        "name": "OH_ArkUI_NodeAdapter_Create"
    },
    {
        "first_introduced": "12",
        "name": "OH_ArkUI_NodeAdapter_Dispose"
    },
    {
        "first_introduced": "12",
        "name": "OH_ArkUI_NodeAdapter_SetTotalNodeCount"
    },
    {
        "first_introduced": "12",
        "name": "OH_ArkUI_NodeAdapter_GetTotalNodeCount"
    },
    {
        "first_introduced": "12",
        "name": "OH_ArkUI_NodeAdapter_RegisterEventReceiver"
    },
    {
        "first_introduced": "12",
        "name": "OH_ArkUI_NodeAdapter_UnregisterEventReceiver"
    },
    {
        "first_introduced": "12",
        "name": "OH_ArkUI_NodeAdapter_ReloadAllItems"
    },
    {
        "first_introduced": "12",
        "name": "OH_ArkUI_NodeAdapter_ReloadItem"
    },
    {
        "first_introduced": "12",
        "name": "OH_ArkUI_NodeAdapter_RemoveItem"
    },
    {
        "first_introduced": "12",
        "name": "OH_ArkUI_NodeAdapter_InsertItem"
    },
    {
        "first_introduced": "12",
        "name": "OH_ArkUI_NodeAdapter_MoveItem"
    },
    {
        "first_introduced": "12",
        "name": "OH_ArkUI_NodeAdapter_GetAllItems"
    },
    {
        "first_introduced": "12",
        "name": "OH_ArkUI_NodeAdapterEvent_GetUserData"
    },
    {
        "first_introduced": "12",
        "name": "OH_ArkUI_NodeAdapterEvent_GetType"
    },
    {
        "first_introduced": "12",
        "name": "OH_ArkUI_NodeAdapterEvent_GetRemovedNode"
    },
    {
        "first_introduced": "12",
        "name": "OH_ArkUI_NodeAdapterEvent_GetItemIndex"
    },
    {
        "first_introduced": "12",
        "name": "OH_ArkUI_NodeAdapterEvent_GetHostNode"
    },
    {
        "first_introduced": "12",
        "name": "OH_ArkUI_NodeAdapterEvent_SetItem"
    },
    {
        "first_introduced": "12",
        "name": "OH_ArkUI_NodeAdapterEvent_SetNodeId"
    },
    {
        "first_introduced": "12",
        "name": "OH_ArkUI_WaterFlowSectionOption_Create"
    },
    {
        "first_introduced": "12",
        "name": "OH_ArkUI_WaterFlowSectionOption_Dispose"
    },
    {
        "first_introduced": "12",
        "name": "OH_ArkUI_WaterFlowSectionOption_SetItemCount"
    },    
    {
        "first_introduced": "12",
        "name": "OH_ArkUI_WaterFlowSectionOption_SetCrossCount"
    },
    {
        "first_introduced": "12",
        "name": "OH_ArkUI_WaterFlowSectionOption_SetColumnGap"
    },
    {
        "first_introduced": "12",
        "name": "OH_ArkUI_WaterFlowSectionOption_SetRowGap"
    },
    {
        "first_introduced": "12",
        "name": "OH_ArkUI_WaterFlowSectionOption_SetMargin"
    },
    {
        "first_introduced": "12",
        "name": "OH_ArkUI_WaterFlowSectionOption_GetCrossCount"
    },
    {
        "first_introduced": "12",
        "name": "OH_ArkUI_WaterFlowSectionOption_GetColumnGap"
    },
    {
        "first_introduced": "12",
        "name": "OH_ArkUI_WaterFlowSectionOption_GetRowGap"
    },
    {
        "first_introduced": "12",
        "name": "OH_ArkUI_WaterFlowSectionOption_GetMargin"
>>>>>>> dc1319c3
    }
]<|MERGE_RESOLUTION|>--- conflicted
+++ resolved
@@ -464,74 +464,6 @@
         "name": "OH_ArkUI_GetModuleInterface"
     },
     {
-<<<<<<< HEAD
-        "first_introduced": "12",
-        "name": "OH_ArkUI_AnimateOption_Create"
-    },
-    {
-        "first_introduced": "12",
-        "name": "OH_ArkUI_AnimateOption_Dispose"
-    },
-    {
-        "first_introduced": "12",
-        "name": "OH_ArkUI_AnimateOption_GetDuration"
-    },
-    {
-        "first_introduced": "12",
-        "name": "OH_ArkUI_AnimateOption_GetTempo"
-    },
-    {
-        "first_introduced": "12",
-        "name": "OH_ArkUI_AnimateOption_GetCurve"
-    },
-    {
-        "first_introduced": "12",
-        "name": "OH_ArkUI_AnimateOption_GetDelay"
-    },
-    {
-        "first_introduced": "12",
-        "name": "OH_ArkUI_AnimateOption_GetIterations"
-    },
-    {
-        "first_introduced": "12",
-        "name": "OH_ArkUI_AnimateOption_GetPlayMode"
-    },
-    {
-        "first_introduced": "12",
-        "name": "OH_ArkUI_AnimateOption_GetExpectedFrameRateRange"
-    },
-    {
-        "first_introduced": "12",
-        "name": "OH_ArkUI_AnimateOption_SetDuration"
-    },
-    {
-        "first_introduced": "12",
-        "name": "OH_ArkUI_AnimateOption_SetTempo"
-    },
-    {
-        "first_introduced": "12",
-        "name": "OH_ArkUI_AnimateOption_SetCurve"
-    },
-    {
-        "first_introduced": "12",
-        "name": "OH_ArkUI_AnimateOption_SetDelay"
-    },
-    {
-        "first_introduced": "12",
-        "name": "OH_ArkUI_AnimateOption_SetIterations"
-    },
-    {
-        "first_introduced": "12",
-        "name": "OH_ArkUI_AnimateOption_SetPlayMode"
-    },
-    {
-        "first_introduced": "12",
-        "name": "OH_ArkUI_AnimateOption_SetExpectedFrameRateRange"
-    },
-    {
-        "first_introduced": "12",
-        "name": "OH_ArkUI_GetContextFromNapiValue"
-=======
         "first_introduced": "12",    
         "name": "OH_ArkUI_NodeAdapter_Create"
     },
@@ -650,6 +582,73 @@
     {
         "first_introduced": "12",
         "name": "OH_ArkUI_WaterFlowSectionOption_GetMargin"
->>>>>>> dc1319c3
+    },
+    {
+        "first_introduced": "12",
+        "name": "OH_ArkUI_AnimateOption_Create"
+    },
+    {
+        "first_introduced": "12",
+        "name": "OH_ArkUI_AnimateOption_Dispose"
+    },
+    {
+        "first_introduced": "12",
+        "name": "OH_ArkUI_AnimateOption_GetDuration"
+    },
+    {
+        "first_introduced": "12",
+        "name": "OH_ArkUI_AnimateOption_GetTempo"
+    },
+    {
+        "first_introduced": "12",
+        "name": "OH_ArkUI_AnimateOption_GetCurve"
+    },
+    {
+        "first_introduced": "12",
+        "name": "OH_ArkUI_AnimateOption_GetDelay"
+    },
+    {
+        "first_introduced": "12",
+        "name": "OH_ArkUI_AnimateOption_GetIterations"
+    },
+    {
+        "first_introduced": "12",
+        "name": "OH_ArkUI_AnimateOption_GetPlayMode"
+    },
+    {
+        "first_introduced": "12",
+        "name": "OH_ArkUI_AnimateOption_GetExpectedFrameRateRange"
+    },
+    {
+        "first_introduced": "12",
+        "name": "OH_ArkUI_AnimateOption_SetDuration"
+    },
+    {
+        "first_introduced": "12",
+        "name": "OH_ArkUI_AnimateOption_SetTempo"
+    },
+    {
+        "first_introduced": "12",
+        "name": "OH_ArkUI_AnimateOption_SetCurve"
+    },
+    {
+        "first_introduced": "12",
+        "name": "OH_ArkUI_AnimateOption_SetDelay"
+    },
+    {
+        "first_introduced": "12",
+        "name": "OH_ArkUI_AnimateOption_SetIterations"
+    },
+    {
+        "first_introduced": "12",
+        "name": "OH_ArkUI_AnimateOption_SetPlayMode"
+    },
+    {
+        "first_introduced": "12",
+        "name": "OH_ArkUI_AnimateOption_SetExpectedFrameRateRange"
+    },
+    {
+        "first_introduced": "12",
+        "name": "OH_ArkUI_GetContextFromNapiValue"
     }
 ]