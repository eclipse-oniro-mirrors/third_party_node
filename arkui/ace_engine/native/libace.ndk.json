--- conflicted
+++ resolved
@@ -161,14 +161,14 @@
     },
     {
         "first_introduced": "12",
-<<<<<<< HEAD
         "name": "OH_NativeXComponent_RegisterSurfaceShowCallback"
     },
     {
         "first_introduced": "12",
         "name": "OH_NativeXComponent_RegisterSurfaceHideCallback"
-=======
+    },
+    {
+        "first_introduced": "12",
         "name": "OH_NativeXComponent_RegisterOnTouchInterceptCallback"
->>>>>>> e7c3c019
     }
 ]