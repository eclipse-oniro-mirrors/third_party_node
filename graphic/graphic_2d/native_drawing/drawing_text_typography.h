/*
 * Copyright (c) 2021-2022 Huawei Device Co., Ltd.
 * Licensed under the Apache License, Version 2.0 (the "License");
 * you may not use this file except in compliance with the License.
 * You may obtain a copy of the License at
 *
 *     http://www.apache.org/licenses/LICENSE-2.0
 *
 * Unless required by applicable law or agreed to in writing, software
 * distributed under the License is distributed on an "AS IS" BASIS,
 * WITHOUT WARRANTIES OR CONDITIONS OF ANY KIND, either express or implied.
 * See the License for the specific language governing permissions and
 * limitations under the License.
 */

#ifndef C_INCLUDE_DRAWING_TEXT_TYPOGRAPHY_H
#define C_INCLUDE_DRAWING_TEXT_TYPOGRAPHY_H

/**
 * @addtogroup Drawing
 * @{
 *
 * @brief Provides the 2D drawing capability.
 *
 * @syscap SystemCapability.Graphic.Graphic2D.NativeDrawing
 *
 * @since 8
 * @version 1.0
 */

/**
 * @file drawing_text_typography.h
 *
 * @brief Declares functions related to <b>typography</b> in the drawing module.
 *
 * @since 8
 * @version 1.0
 */

#include "cstddef"
#include "drawing_canvas.h"
#include "drawing_color.h"
#include "drawing_font.h"
#include "drawing_text_declaration.h"
#include "drawing_types.h"

#include "stdint.h"

#ifdef __cplusplus
extern "C" {
#endif

/**
 * @brief Enumerates text directions.
 */
enum OH_Drawing_TextDirection {
    /** Right to left (RTL) */
    TEXT_DIRECTION_RTL,
    /** Left to right (LTR) */
    TEXT_DIRECTION_LTR,
};

/**
 * @brief Enumerates text alignment modes.
 */
enum OH_Drawing_TextAlign {
    /** Left-aligned */
    TEXT_ALIGN_LEFT,
    /** Right-aligned */
    TEXT_ALIGN_RIGHT,
    /** Center-aligned */
    TEXT_ALIGN_CENTER,
    /**
     * Justified, which means that each line (except the last line) is stretched so that every line has equal width,
     * and the left and right margins are straight.
     */
    TEXT_ALIGN_JUSTIFY,
    /**
     * <b>TEXT_ALIGN_START</b> achieves the same effect as <b>TEXT_ALIGN_LEFT</b>
     * when <b>OH_Drawing_TextDirection</b> is <b>TEXT_DIRECTION_LTR</b>;
     * it achieves the same effect as <b>TEXT_ALIGN_RIGHT</b>
     * when <b>OH_Drawing_TextDirection</b> is <b>TEXT_DIRECTION_RTL</b>.
     */
    TEXT_ALIGN_START,
    /**
     * <b>TEXT_ALIGN_END</b> achieves the same effect as <b>TEXT_ALIGN_RIGHT</b>
     * when <b>OH_Drawing_TextDirection</b> is <b>TEXT_DIRECTION_LTR</b>;
     * it achieves the same effect as <b>TEXT_ALIGN_LEFT</b>
     * when <b>OH_Drawing_TextDirection</b> is <b>TEXT_DIRECTION_RTL</b>.
     */
    TEXT_ALIGN_END,
};

/**
 * @brief Enumerates font weights.
 */
enum OH_Drawing_FontWeight {
    /** Thin */
    FONT_WEIGHT_100,
    /** Extra-light */
    FONT_WEIGHT_200,
    /** Light */
    FONT_WEIGHT_300,
    /** Normal/Regular */
    FONT_WEIGHT_400,
    /** Medium*/
    FONT_WEIGHT_500,
    /** Semi-bold */
    FONT_WEIGHT_600,
    /** Bold */
    FONT_WEIGHT_700,
    /** Extra-bold */
    FONT_WEIGHT_800,
    /** Black */
    FONT_WEIGHT_900,
};

/**
 * @brief Enumerates text baselines.
 */
enum OH_Drawing_TextBaseline {
    /** Alphabetic, where the letters in alphabets like English sit on. */
    TEXT_BASELINE_ALPHABETIC,
    /** Ideographic. The baseline is at the bottom of the text area. */
    TEXT_BASELINE_IDEOGRAPHIC,
};

/**
 * @brief Enumerates text decorations.
 */
enum OH_Drawing_TextDecoration {
    /** No decoration. */
    TEXT_DECORATION_NONE = 0x0,
    /** A underline is used for decoration. */
    TEXT_DECORATION_UNDERLINE = 0x1,
    /** An overline is used for decoration. */
    TEXT_DECORATION_OVERLINE = 0x2,
    /** A strikethrough is used for decoration. */
    TEXT_DECORATION_LINE_THROUGH = 0x4,
};

/**
 * @brief Enumerates font styles.
 */
enum OH_Drawing_FontStyle {
    /** Normal style */
    FONT_STYLE_NORMAL,
    /** Italic style */
    FONT_STYLE_ITALIC,
};

/**
 * @brief Enumerates placeholder vertical alignment.
 *
 * @since 11
 * @version 1.0
 */
typedef enum {
    /** Offset At Baseline */
    ALIGNMENT_OFFSET_AT_BASELINE,
    /** Above Baseline */
    ALIGNMENT_ABOVE_BASELINE,
    /** Below Baseline */
    ALIGNMENT_BELOW_BASELINE,
    /** Top of Row Box */
    ALIGNMENT_TOP_OF_ROW_BOX,
    /** Bottom of Row Box */
    ALIGNMENT_BOTTOM_OF_ROW_BOX,
    /** Center of Row Box */
    ALIGNMENT_CENTER_OF_ROW_BOX,
} OH_Drawing_PlaceholderVerticalAlignment;

/**
 * @brief Defines the placeholder span.
 *
 * @since 11
 * @version 1.0
 */
typedef struct {
    /** width of placeholder */
    double width;
    /** height of placeholder */
    double height;
    /** alignment of placeholder */
    OH_Drawing_PlaceholderVerticalAlignment alignment;
    /** baseline of placeholder */
    OH_Drawing_TextBaseline baseline;
    /** baselineoffset of placeholder */
    double baselineOffset;
} OH_Drawing_PlaceholderSpan;

/**
 * @brief Enumerates text decoration style.
 *
 * @since 11
 * @version 1.0
 */
typedef enum {
    /** Solid style */
    TEXT_DECORATION_STYLE_SOLID,
    /** Double style */
    TEXT_DECORATION_STYLE_DOUBLE,
    /** Dotted style */
    TEXT_DECORATION_STYLE_DOTTED,
    /** Dashed style */
    TEXT_DECORATION_STYLE_DASHED,
    /** Wavy style */
    TEXT_DECORATION_STYLE_WAVY,
} OH_Drawing_TextDecorationStyle;

/**
 * @brief Enumerates ellipsis modal.
 *
 * @since 11
 * @version 1.0
 */
typedef enum {
    /** Head modal */
    ELLIPSIS_MODAL_HEAD = 0,
    /** Middle modal */
    ELLIPSIS_MODAL_MIDDLE = 1,
    /** Tail modal */
    ELLIPSIS_MODAL_TAIL = 2,
} OH_Drawing_EllipsisModal;

/**
 * @brief Enumerates break strategy.
 *
 * @since 11
 * @version 1.0
 */
typedef enum {
    /** Greedy strategy */
    BREAK_STRATEGY_GREEDY = 0,
    /** Quality strategy */
    BREAK_STRATEGY_HIGH_QUALITY = 1,
    /** Balanced strategy */
    BREAK_STRATEGY_BALANCED = 2,
} OH_Drawing_BreakStrategy;

/**
 * @brief Enumerates word break type.
 *
 * @since 11
 * @version 1.0
 */
typedef enum {
    /** Normal type */
    WORD_BREAK_TYPE_NORMAL = 0,
    /** Break All type */
    WORD_BREAK_TYPE_BREAK_ALL = 1,
    /** Break Word type */
    WORD_BREAK_TYPE_BREAK_WORD = 2,
} OH_Drawing_WordBreakType;

/**
 * @brief Enumerates rect height style.
 *
 * @since 11
 * @version 1.0
 */
typedef enum {
    /** Tight style */
    RECT_HEIGHT_STYLE_TIGHT,
    /** Max style */
    RECT_HEIGHT_STYLE_MAX,
    /** Includelinespacemiddle style */
    RECT_HEIGHT_STYLE_INCLUDELINESPACEMIDDLE,
    /** Includelinespacetop style */
    RECT_HEIGHT_STYLE_INCLUDELINESPACETOP,
    /** Includelinespacebottom style */
    RECT_HEIGHT_STYLE_INCLUDELINESPACEBOTTOM,
    /** Struct style */
    RECT_HEIGHT_STYLE_STRUCT,
} OH_Drawing_RectHeightStyle;

/**
 * @brief Enumerates rect Width style.
 *
 * @since 11
 * @version 1.0
 */
typedef enum {
    /** Tight style */
    RECT_WIDTH_STYLE_TIGHT,
    /** Max style */
    RECT_WIDTH_STYLE_MAX,
} OH_Drawing_RectWidthStyle;

/**
 * @brief Describes the font information.
 *
 * @since 12
 * @version 1.0
 */
typedef struct OH_Drawing_FontDescriptor {
    /** The file path of System font */
    char* path;
    /** A name that uniquely identifies the font */
    char* postScriptName;
    /** The name of System font */
    char* fullName;
    /** The family of System font */
    char* fontFamily;
    /** The subfont family of the system font */
    char* fontSubfamily;
    /** The weight of System font */
    int weight;
    /** The width of System font */
    int width;
    /** Whether the system font is tilted */
    int italic;
    /** Whether the system font is compact */
    bool monoSpace;
    /** whether symbolic fonts are supported */
    bool symbolic;
} OH_Drawing_FontDescriptor;

/**
 * @brief The metrics of line.
 *
 * @since 12
 * @version 1.0
 */
typedef struct OH_Drawing_LineMetrics {
    /** Text ascender height */
    double ascender;
    /** Tex descender height */
    double descender;
    /** The height of a capital letter */
    double capHeight;
    /** The height of a lowercase letter */
    double xHeight;
    /** Text width */
    double width;
    /** Line height */
    double height;
    /**
     * The distance from the left end of the text to the left end of the container,
     * aligned to 0, is the width of the container minus the width of the line of text
     */
    double x;
    /**
     * The height from the top of the text to the top of the container, the first line is 0,
     * and the second line is the height of the first line
     */
    double y;
    /** Start Index */
    size_t startIndex;
    /** End Index */
    size_t endIndex;
    /** The metrics information of the first character */
    OH_Drawing_Font_Metrics firstCharMetrics;
} OH_Drawing_LineMetrics;

/**
 * @brief Defines the fontfeature.
 *
 * @since 12
 * @version 1.0
 */
typedef struct {
    /** key of fontfeature */
    char* fontFeatureKey;
    /** value of fontfeature */
    int fontFeatureValue;
} OH_Drawing_FontFeature;

/**
 * @brief Enumerates of heightmode of text.
 *
 * @since 12
 * @version 1.0
 */
enum OH_Drawing_TextHeightBehavior {
    /** both ascend of first row and last row style */
    TEXT_HEIGHT_ALL = 0x0,
    /** forbidding ascend of first row style*/
    TEXT_HEIGHT_DISABLE_FIRST_ASCENT = 0x1,
     /** forbidding ascend of last row style */
    TEXT_HEIGHT_DISABLE_LAST_ASCENT = 0x2,
      /** neither ascend of first row nor last row style */
    TEXT_HEIGHT_DISABLE_ALL = 0x1 | 0x2,
};

/**
 * @brief Creates an <b>OH_Drawing_TypographyStyle</b> object.
 *
 * @syscap SystemCapability.Graphic.Graphic2D.NativeDrawing
 * @return Returns the pointer to the <b>OH_Drawing_TypographyStyle</b> object created.
 * @since 8
 * @version 1.0
 */
OH_Drawing_TypographyStyle* OH_Drawing_CreateTypographyStyle(void);

/**
 * @brief Releases the memory occupied by an <b>OH_Drawing_TypographyStyle</b> object.
 *
 * @syscap SystemCapability.Graphic.Graphic2D.NativeDrawing
 * @param OH_Drawing_TypographyStyle Indicates the pointer to an <b>OH_Drawing_TypographyStyle</b> object.
 * @since 8
 * @version 1.0
 */
void OH_Drawing_DestroyTypographyStyle(OH_Drawing_TypographyStyle*);

/**
 * @brief Sets the text direction.
 *
 * @syscap SystemCapability.Graphic.Graphic2D.NativeDrawing
 * @param OH_Drawing_TypographyStyle Indicates the pointer to an <b>OH_Drawing_TypographyStyle</b> object.
 * @param int Indicates the text direction to set. For details, see the enum <b>OH_Drawing_TextDirection</b>.
 * @since 8
 * @version 1.0
 */
void OH_Drawing_SetTypographyTextDirection(OH_Drawing_TypographyStyle*, int /* OH_Drawing_TextDirection */);

/**
 * @brief Sets the text alignment mode.
 *
 * @syscap SystemCapability.Graphic.Graphic2D.NativeDrawing
 * @param OH_Drawing_TypographyStyle Indicates the pointer to an <b>OH_Drawing_TypographyStyle</b> object.
 * @param int Indicates the text alignment mode to set. For details, see the enum <b>OH_Drawing_TextAlign</b>.
 * @since 8
 * @version 1.0
 */
void OH_Drawing_SetTypographyTextAlign(OH_Drawing_TypographyStyle*, int /* OH_Drawing_TextAlign */);

/**
 * @brief Sets the maximum number of lines in a text file.
 *
 * @syscap SystemCapability.Graphic.Graphic2D.NativeDrawing
 * @param OH_Drawing_TypographyStyle Indicates the pointer to an <b>OH_Drawing_TypographyStyle</b> object.
 * @param int Indicates the maximum number of lines to set.
 * @since 8
 * @version 1.0
 */
void OH_Drawing_SetTypographyTextMaxLines(OH_Drawing_TypographyStyle*, int /* maxLines */);

/**
 * @brief Creates an <b>OH_Drawing_TextStyle</b> object.
 *
 * @syscap SystemCapability.Graphic.Graphic2D.NativeDrawing
 * @return Returns the pointer to the <b>OH_Drawing_TextStyle</b> object created.
 * @since 8
 * @version 1.0
 */
OH_Drawing_TextStyle* OH_Drawing_CreateTextStyle(void);

/**
 * @brief Releases the memory occupied by an <b>OH_Drawing_TextStyle</b> object.
 *
 * @syscap SystemCapability.Graphic.Graphic2D.NativeDrawing
 * @param OH_Drawing_TextStyle Indicates the pointer to an <b>OH_Drawing_TextStyle</b> object.
 * @since 8
 * @version 1.0
 */
void OH_Drawing_DestroyTextStyle(OH_Drawing_TextStyle*);

/**
 * @brief Sets the text color.
 *
 * @syscap SystemCapability.Graphic.Graphic2D.NativeDrawing
 * @param OH_Drawing_TextStyle Indicates the pointer to an <b>OH_Drawing_TextStyle</b> object.
 * @param uint32_t Indicates the color to set.
 * @since 8
 * @version 1.0
 */
void OH_Drawing_SetTextStyleColor(OH_Drawing_TextStyle*, uint32_t /* color */);

/**
 * @brief Sets the font size.
 *
 * @syscap SystemCapability.Graphic.Graphic2D.NativeDrawing
 * @param OH_Drawing_TextStyle Indicates the pointer to an <b>OH_Drawing_TextStyle</b> object.
 * @param double Indicates the font size to set.
 * @since 8
 * @version 1.0
 */
void OH_Drawing_SetTextStyleFontSize(OH_Drawing_TextStyle*, double /* fontSize */);

/**
 * @brief Sets the font weight.
 *
 * @syscap SystemCapability.Graphic.Graphic2D.NativeDrawing
 * @param OH_Drawing_TextStyle Indicates the pointer to an <b>OH_Drawing_TextStyle</b> object.
 * @param int Indicates the font weight to set. For details, see the enum <b>OH_Drawing_FontWeight</b>.
 * @since 8
 * @version 1.0
 */
void OH_Drawing_SetTextStyleFontWeight(OH_Drawing_TextStyle*, int /* OH_Drawing_FontWeight */);

/**
 * @brief Sets the text baseline.
 *
 * @syscap SystemCapability.Graphic.Graphic2D.NativeDrawing
 * @param OH_Drawing_TextStyle Indicates the pointer to an <b>OH_Drawing_TextStyle</b> object.
 * @param int Indicates the text baseline to set. For details, see the enum <b>OH_Drawing_TextBaseline</b>.
 * @since 8
 * @version 1.0
 */
void OH_Drawing_SetTextStyleBaseLine(OH_Drawing_TextStyle*, int /* OH_Drawing_TextBaseline */);

/**
 * @brief Sets the text decoration.
 *
 * @syscap SystemCapability.Graphic.Graphic2D.NativeDrawing
 * @param OH_Drawing_TextStyle Indicates the pointer to an <b>OH_Drawing_TextStyle</b> object.
 * @param int Indicates the text decoration to set. For details, see the enum <b>OH_Drawing_TextDecoration</b>.
 * @since 8
 * @version 1.0
 */
void OH_Drawing_SetTextStyleDecoration(OH_Drawing_TextStyle*, int /* OH_Drawing_TextDecoration */);

/**
 * @brief Sets the color for the text decoration.
 *
 * @syscap SystemCapability.Graphic.Graphic2D.NativeDrawing
 * @param OH_Drawing_TextStyle Indicates the pointer to an <b>OH_Drawing_TextStyle</b> object.
 * @param uint32_t Indicates the color to set.
 * @since 8
 * @version 1.0
 */
void OH_Drawing_SetTextStyleDecorationColor(OH_Drawing_TextStyle*, uint32_t /* color */);

/**
 * @brief Sets the font height.
 *
 * @syscap SystemCapability.Graphic.Graphic2D.NativeDrawing
 * @param OH_Drawing_TextStyle Indicates the pointer to an <b>OH_Drawing_TextStyle</b> object.
 * @param double Indicates the font height to set.
 * @since 8
 * @version 1.0
 */
void OH_Drawing_SetTextStyleFontHeight(OH_Drawing_TextStyle*, double /* fontHeight */);

/**
 * @brief Sets the font families.
 *
 * @syscap SystemCapability.Graphic.Graphic2D.NativeDrawing
 * @param OH_Drawing_TextStyle Indicates the pointer to an <b>OH_Drawing_TextStyle</b> object.
 * @param int Indicates the number of font families to set.
 * @param char Indicates the pointer to the font families to set.
 * @since 8
 * @version 1.0
 */
void OH_Drawing_SetTextStyleFontFamilies(OH_Drawing_TextStyle*,
    int /* fontFamiliesNumber */, const char* fontFamilies[]);

/**
 * @brief Sets the font style.
 *
 * @syscap SystemCapability.Graphic.Graphic2D.NativeDrawing
 * @param OH_Drawing_TextStyle Indicates the pointer to an <b>OH_Drawing_TextStyle</b> object.
 * @param int Indicates the font style to set. For details, see the enum <b>OH_Drawing_FontStyle</b>.
 * @since 8
 * @version 1.0
 */
void OH_Drawing_SetTextStyleFontStyle(OH_Drawing_TextStyle*, int /* OH_Drawing_FontStyle */);

/**
 * @brief Sets the locale.
 *
 * @syscap SystemCapability.Graphic.Graphic2D.NativeDrawing
 * @param OH_Drawing_TextStyle Indicates the pointer to an <b>OH_Drawing_TextStyle</b> object.
 * @param char Indicates the pointer to the locale to set.
 * @since 8
 * @version 1.0
 */
void OH_Drawing_SetTextStyleLocale(OH_Drawing_TextStyle*, const char*);

/**
 * @brief Sets the foreground brush style.
 *
 * @syscap SystemCapability.Graphic.Graphic2D.NativeDrawing
 * @param OH_Drawing_TextStyle Indicates the pointer to a text style object <b>OH_Drawing_TextStyle</b>.
 * @param OH_Drawing_Brush Indicates the pointer to a brush object <b>OH_Drawing_Brush</b>.
 * @since 12
 * @version 1.0
 */
void OH_Drawing_SetTextStyleForegroundBrush(OH_Drawing_TextStyle*, OH_Drawing_Brush*);

/**
 * @brief Gets the foreground brush style.
 *
 * @syscap SystemCapability.Graphic.Graphic2D.NativeDrawing
 * @param OH_Drawing_TextStyle Indicates the pointer to a text style object <b>OH_Drawing_TextStyle</b>.
 * @param OH_Drawing_Brush Indicates the pointer to a brush object <b>OH_Drawing_Brush</b>.
 * @since 12
 * @version 1.0
 */
void OH_Drawing_TextStyleGetForegroundBrush(OH_Drawing_TextStyle*, OH_Drawing_Brush*);

/**
 * @brief Sets the foreground pen style.
 *
 * @syscap SystemCapability.Graphic.Graphic2D.NativeDrawing
 * @param OH_Drawing_TextStyle Indicates the pointer to a text style object <b>OH_Drawing_TextStyle</b>.
 * @param OH_Drawing_Pen Indicates the pointer to a pen object <b>OH_Drawing_Pen</b>.
 * @since 12
 * @version 1.0
 */
void OH_Drawing_SetTextStyleForegroundPen(OH_Drawing_TextStyle*, OH_Drawing_Pen*);

/**
 * @brief Gets the foreground pen style.
 *
 * @syscap SystemCapability.Graphic.Graphic2D.NativeDrawing
 * @param OH_Drawing_TextStyle Indicates the pointer to a text style object <b>OH_Drawing_TextStyle</b>.
 * @param OH_Drawing_Pen Indicates the pointer to a pen object <b>OH_Drawing_Pen</b>.
 * @since 12
 * @version 1.0
 */
void OH_Drawing_TextStyleGetForegroundPen(OH_Drawing_TextStyle*, OH_Drawing_Pen*);

/**
 * @brief Sets the background brush style.
 *
 * @syscap SystemCapability.Graphic.Graphic2D.NativeDrawing
 * @param OH_Drawing_TextStyle Indicates the pointer to a text style object <b>OH_Drawing_TextStyle</b>.
 * @param OH_Drawing_Brush Indicates the pointer to a brush object <b>OH_Drawing_Brush</b>.
 * @since 12
 * @version 1.0
 */
void OH_Drawing_SetTextStyleBackgroundBrush(OH_Drawing_TextStyle*, OH_Drawing_Brush*);

/**
 * @brief Gets the background brush style.
 *
 * @syscap SystemCapability.Graphic.Graphic2D.NativeDrawing
 * @param OH_Drawing_TextStyle Indicates the pointer to a text style object <b>OH_Drawing_TextStyle</b>.
 * @param OH_Drawing_Brush Indicates the pointer to a brush object <b>OH_Drawing_Brush</b>.
 * @since 12
 * @version 1.0
 */
void OH_Drawing_TextStyleGetBackgroundBrush(OH_Drawing_TextStyle*, OH_Drawing_Brush*);

/**
 * @brief Sets the background pen style.
 *
 * @syscap SystemCapability.Graphic.Graphic2D.NativeDrawing
 * @param OH_Drawing_TextStyle Indicates the pointer to a text style object <b>OH_Drawing_TextStyle</b>.
 * @param OH_Drawing_Pen Indicates the pointer to a pen object <b>OH_Drawing_Pen</b>.
 * @since 12
 * @version 1.0
 */
void OH_Drawing_SetTextStyleBackgroundPen(OH_Drawing_TextStyle*, OH_Drawing_Pen*);

/**
 * @brief Gets the background pen style.
 *
 * @syscap SystemCapability.Graphic.Graphic2D.NativeDrawing
 * @param OH_Drawing_TextStyle Indicates the pointer to a text style object <b>OH_Drawing_TextStyle</b>.
 * @param OH_Drawing_Pen Indicates the pointer to a pen object <b>OH_Drawing_Pen</b>.
 * @since 12
 * @version 1.0
 */
void OH_Drawing_TextStyleGetBackgroundPen(OH_Drawing_TextStyle*, OH_Drawing_Pen*);

/**
 * @brief Creates a pointer to an <b>OH_Drawing_TypographyCreate</b> object.
 *
 * @syscap SystemCapability.Graphic.Graphic2D.NativeDrawing
 * @param OH_Drawing_TypographyStyle Indicates the pointer to an <b>OH_Drawing_TypographyStyle</b> object.
 * @param OH_Drawing_FontCollection Indicates the pointer to an <b>OH_Drawing_FontCollection</b> object.
 * @return Returns the pointer to the <b>OH_Drawing_TypographyCreate</b> object created.
 * @since 8
 * @version 1.0
 */
OH_Drawing_TypographyCreate* OH_Drawing_CreateTypographyHandler(OH_Drawing_TypographyStyle*,
    OH_Drawing_FontCollection*);

/**
 * @brief Releases the memory occupied by an <b>OH_Drawing_TypographyCreate</b> object.
 *
 * @syscap SystemCapability.Graphic.Graphic2D.NativeDrawing
 * @param OH_Drawing_TypographyCreate Indicates the pointer to an <b>OH_Drawing_TypographyCreate</b> object.
 * @since 8
 * @version 1.0
 */
void OH_Drawing_DestroyTypographyHandler(OH_Drawing_TypographyCreate*);

/**
 * @brief Sets the text style.
 *
 * @syscap SystemCapability.Graphic.Graphic2D.NativeDrawing
 * @param OH_Drawing_TypographyCreate Indicates the pointer to an <b>OH_Drawing_TypographyCreate</b> object.
 * @param OH_Drawing_TextStyle Indicates the pointer to an <b>OH_Drawing_TextStyle</b> object.
 * @since 8
 * @version 1.0
 */
void OH_Drawing_TypographyHandlerPushTextStyle(OH_Drawing_TypographyCreate*, OH_Drawing_TextStyle*);

/**
 * @brief Sets the text content.
 *
 * @syscap SystemCapability.Graphic.Graphic2D.NativeDrawing
 * @param OH_Drawing_TypographyCreate Indicates the pointer to an <b>OH_Drawing_TypographyCreate</b> object.
 * @param char Indicates the pointer to the text content to set.
 * @since 8
 * @version 1.0
 */
void OH_Drawing_TypographyHandlerAddText(OH_Drawing_TypographyCreate*, const char*);

/**
 * @brief Removes the topmost style in the stack, leaving the remaining styles in effect.
 *
 * @syscap SystemCapability.Graphic.Graphic2D.NativeDrawing
 * @param OH_Drawing_TypographyCreate Indicates the pointer to an <b>OH_Drawing_TypographyCreate</b> object.
 * @since 8
 * @version 1.0
 */
void OH_Drawing_TypographyHandlerPopTextStyle(OH_Drawing_TypographyCreate*);

/**
 * @brief Creates an <b>OH_Drawing_Typography</b> object.
 *
 * @syscap SystemCapability.Graphic.Graphic2D.NativeDrawing
 * @param OH_Drawing_TypographyCreate Indicates the pointer to an <b>OH_Drawing_TypographyCreate</b> object.
 * @return Returns the pointer to the <b>OH_Drawing_Typography</b> object created.
 * @since 8
 * @version 1.0
 */
OH_Drawing_Typography* OH_Drawing_CreateTypography(OH_Drawing_TypographyCreate*);

/**
 * @brief Releases the memory occupied by an <b>OH_Drawing_Typography</b> object.
 *
 * @syscap SystemCapability.Graphic.Graphic2D.NativeDrawing
 * @param OH_Drawing_Typography Indicates the pointer to an <b>OH_Drawing_Typography</b> object.
 * @since 8
 * @version 1.0
 */
void OH_Drawing_DestroyTypography(OH_Drawing_Typography*);

/**
 * @brief Lays out the typography.
 *
 * @syscap SystemCapability.Graphic.Graphic2D.NativeDrawing
 * @param OH_Drawing_Typography Indicates the pointer to an <b>OH_Drawing_Typography</b> object.
 * @param double Indicates the maximum text width to set.
 * @since 8
 * @version 1.0
 */
void OH_Drawing_TypographyLayout(OH_Drawing_Typography*, double /* maxWidth */);

/**
 * @brief Paints text on the canvas.
 *
 * @syscap SystemCapability.Graphic.Graphic2D.NativeDrawing
 * @param OH_Drawing_Typography Indicates the pointer to an <b>OH_Drawing_Typography</b> object.
 * @param OH_Drawing_Canvas Indicates the pointer to an <b>OH_Drawing_Canvas</b> object.
 * @param double Indicates the x coordinate.
 * @param double Indicates the y coordinate.
 * @since 8
 * @version 1.0
 */
void OH_Drawing_TypographyPaint(OH_Drawing_Typography*, OH_Drawing_Canvas*,
    double /* potisionX */, double /* potisionY */);

/**
 * @brief Gets the max width.
 *
 * @syscap SystemCapability.Graphic.Graphic2D.NativeDrawing
 * @param OH_Drawing_Typography Indicates the pointer to an <b>OH_Drawing_Typography</b> object.
 * @return Returns the max width.
 * @since 9
 * @version 1.1
 */
double OH_Drawing_TypographyGetMaxWidth(OH_Drawing_Typography*);

/**
 * @brief Gets the height.
 *
 * @syscap SystemCapability.Graphic.Graphic2D.NativeDrawing
 * @param OH_Drawing_Typography Indicates the pointer to an <b>OH_Drawing_Typography</b> object.
 * @return Returns the height.
 * @since 9
 * @version 1.1
 */
double OH_Drawing_TypographyGetHeight(OH_Drawing_Typography*);

/**
 * @brief Obtains the width of the longest line. You are advised to round up the return value in actual use.
 * When the text content is empty, the minimum float value,
 * that is, -340282346638528859811704183484516925440.000000, is returned.
 *
 * @syscap SystemCapability.Graphic.Graphic2D.NativeDrawing
 * @param OH_Drawing_Typography Pointer to an <b>OH_Drawing_Typography</b> object, which is obtained by
 * {@link OH_Drawing_CreateTypography}.
 * @return Returns the width of the longest line.
 * @since 9
 * @version 1.1
 */
double OH_Drawing_TypographyGetLongestLine(OH_Drawing_Typography*);

/**
 * @brief Gets the min intrinsic width.
 *
 * @syscap SystemCapability.Graphic.Graphic2D.NativeDrawing
 * @param OH_Drawing_Typography Indicates the pointer to an <b>OH_Drawing_Typography</b> object.
 * @return Returns the min intrinsic width.
 * @since 9
 * @version 1.1
 */
double OH_Drawing_TypographyGetMinIntrinsicWidth(OH_Drawing_Typography*);

/**
 * @brief Gets the max intrinsic width.
 *
 * @syscap SystemCapability.Graphic.Graphic2D.NativeDrawing
 * @param OH_Drawing_Typography Indicates the pointer to an <b>OH_Drawing_Typography</b> object.
 * @return Returns the max intrinsic width.
 * @since 9
 * @version 1.1
 */
double OH_Drawing_TypographyGetMaxIntrinsicWidth(OH_Drawing_Typography*);

/**
 * @brief Gets the alphabetic baseline.
 *
 * @syscap SystemCapability.Graphic.Graphic2D.NativeDrawing
 * @param OH_Drawing_Typography Indicates the pointer to an <b>OH_Drawing_Typography</b> object.
 * @return Returns the alphabetic baseline.
 * @since 9
 * @version 1.1
 */
double OH_Drawing_TypographyGetAlphabeticBaseline(OH_Drawing_Typography*);

/**
 * @brief Gets the ideographic baseline.
 *
 * @syscap SystemCapability.Graphic.Graphic2D.NativeDrawing
 * @param OH_Drawing_Typography Indicates the pointer to an <b>OH_Drawing_Typography</b> object.
 * @return Returns the ideographic baseline.
 * @since 9
 * @version 1.1
 */
double OH_Drawing_TypographyGetIdeographicBaseline(OH_Drawing_Typography*);

/**
 * @brief Sets the placeholder.
 *
 * @syscap SystemCapability.Graphic.Graphic2D.NativeDrawing
 * @param OH_Drawing_TypographyCreate Indicates the pointer to an <b>OH_Drawing_TypographyCreate</b> object.
 * @param OH_Drawing_PlaceholderSpan Indicates the pointer to an <b>OH_Drawing_PlaceholderSpan</b> object.
 * @since 11
 * @version 1.0
 */
void OH_Drawing_TypographyHandlerAddPlaceholder(OH_Drawing_TypographyCreate*, OH_Drawing_PlaceholderSpan*);

/**
 * @brief Gets the exceed maxLines.
 *
 * @syscap SystemCapability.Graphic.Graphic2D.NativeDrawing
 * @param OH_Drawing_Typography Indicates the pointer to an <b>OH_Drawing_Typography</b> object.
 * @return Returns the exceed maxLines.
 * @since 11
 * @version 1.0
 */
bool OH_Drawing_TypographyDidExceedMaxLines(OH_Drawing_Typography*);

/**
 * @brief Gets the rects for range.
 *
 * @syscap SystemCapability.Graphic.Graphic2D.NativeDrawing
 * @param OH_Drawing_Typography Indicates the pointer to an <b>OH_Drawing_Typography</b> object.
 * @param size_t Indicates the start of range to set.
 * @param size_t Indicates the end of range to set.
 * @param OH_Drawing_RectHeightStyle Indicates the height style to set.
 * For details, see the enum <b>OH_Drawing_RectHeightStyle</b>.
 * @param OH_Drawing_RectWidthStyle Indicates the width style to set.
 * For details, see the enum <b>OH_Drawing_RectWidthStyle</b>.
 * @return Returns the rects for range.
 * @since 11
 * @version 1.0
 */
OH_Drawing_TextBox* OH_Drawing_TypographyGetRectsForRange(OH_Drawing_Typography*,
    size_t, size_t, OH_Drawing_RectHeightStyle, OH_Drawing_RectWidthStyle);

/**
 * @brief Gets the rects for placeholders.
 *
 * @syscap SystemCapability.Graphic.Graphic2D.NativeDrawing
 * @param OH_Drawing_Typography Indicates the pointer to an <b>OH_Drawing_Typography</b> object.
 * @return Returns the rects for placeholders.
 * @since 11
 * @version 1.0
 */
OH_Drawing_TextBox* OH_Drawing_TypographyGetRectsForPlaceholders(OH_Drawing_Typography*);

/**
 * @brief Gets left from textbox.
 *
 * @syscap SystemCapability.Graphic.Graphic2D.NativeDrawing
 * @param OH_Drawing_TextBox Indicates the pointer to an <b>OH_Drawing_TextBox</b> object.
 * @param int Indicates the index of textbox.
 * @return Returns left from textbox.
 * @since 11
 * @version 1.0
 */
float OH_Drawing_GetLeftFromTextBox(OH_Drawing_TextBox*, int);

/**
 * @brief Gets right from textbox.
 *
 * @syscap SystemCapability.Graphic.Graphic2D.NativeDrawing
 * @param OH_Drawing_TextBox Indicates the pointer to an <b>OH_Drawing_TextBox</b> object.
 * @param int Indicates the index of textbox.
 * @return Returns right from textbox.
 * @since 11
 * @version 1.0
 */
float OH_Drawing_GetRightFromTextBox(OH_Drawing_TextBox*, int);

/**
 * @brief Gets top from textbox.
 *
 * @syscap SystemCapability.Graphic.Graphic2D.NativeDrawing
 * @param OH_Drawing_TextBox Indicates the pointer to an <b>OH_Drawing_TextBox</b> object.
 * @param int Indicates the index of textbox.
 * @return Returns top from textbox.
 * @since 11
 * @version 1.0
 */
float OH_Drawing_GetTopFromTextBox(OH_Drawing_TextBox*, int);

/**
 * @brief Gets bottom from textbox.
 *
 * @syscap SystemCapability.Graphic.Graphic2D.NativeDrawing
 * @param OH_Drawing_TextBox Indicates the pointer to an <b>OH_Drawing_TextBox</b> object.
 * @param int Indicates the index of textbox.
 * @return Returns bottom from textbox.
 * @since 11
 * @version 1.0
 */
float OH_Drawing_GetBottomFromTextBox(OH_Drawing_TextBox*, int);

/**
 * @brief Gets direction from textbox.
 *
 * @syscap SystemCapability.Graphic.Graphic2D.NativeDrawing
 * @param OH_Drawing_TextBox Indicates the pointer to an <b>OH_Drawing_TextBox</b> object.
 * @param int Indicates the index of textbox.
 * @return Returns direction from textbox.
 * @since 11
 * @version 1.0
 */
int OH_Drawing_GetTextDirectionFromTextBox(OH_Drawing_TextBox*, int);

/**
 * @brief Gets size of textbox.
 *
 * @syscap SystemCapability.Graphic.Graphic2D.NativeDrawing
 * @param OH_Drawing_TextBox Indicates the pointer to an <b>OH_Drawing_TextBox</b> object.
 * @return Returns size of textbox.
 * @since 11
 * @version 1.0
 */
size_t OH_Drawing_GetSizeOfTextBox(OH_Drawing_TextBox*);

/**
 * @brief Gets the glyphposition at coordinate.
 *
 * @syscap SystemCapability.Graphic.Graphic2D.NativeDrawing
 * @param OH_Drawing_Typography Indicates the pointer to an <b>OH_Drawing_Typography</b> object.
 * @param double Indicates the positionX of typography to set.
 * @param double Indicates the positionY of typography to set.
 * @return Returns the glyphposition at coordinate.
 * @since 11
 * @version 1.0
 */
OH_Drawing_PositionAndAffinity* OH_Drawing_TypographyGetGlyphPositionAtCoordinate(OH_Drawing_Typography*,
    double, double);

/**
 * @brief Gets the glyphposition at coordinate with cluster.
 *
 * @syscap SystemCapability.Graphic.Graphic2D.NativeDrawing
 * @param OH_Drawing_Typography Indicates the pointer to an <b>OH_Drawing_Typography</b> object.
 * @param double Indicates the positionX of typography to set.
 * @param double Indicates the positionY of typography to set.
 * @return Returns the glyphposition at coordinate with cluster.
 * @since 11
 * @version 1.0
 */
OH_Drawing_PositionAndAffinity* OH_Drawing_TypographyGetGlyphPositionAtCoordinateWithCluster(OH_Drawing_Typography*,
    double, double);

/**
 * @brief Gets position from position and affinity.
 *
 * @syscap SystemCapability.Graphic.Graphic2D.NativeDrawing
 * @param OH_Drawing_PositionAndAffinity Indicates the pointer to an <b>OH_Drawing_PositionAndAffinity</b> object.
 * @return Returns position from position and affinity.
 * @since 11
 * @version 1.0
 */
size_t OH_Drawing_GetPositionFromPositionAndAffinity(OH_Drawing_PositionAndAffinity*);

/**
 * @brief Gets affinity from position and affinity.
 *
 * @syscap SystemCapability.Graphic.Graphic2D.NativeDrawing
 * @param OH_Drawing_PositionAndAffinity Indicates the pointer to an <b>OH_Drawing_PositionAndAffinity</b> object.
 * @return Returns affinity from position and affinity.
 * @since 11
 * @version 1.0
 */
int OH_Drawing_GetAffinityFromPositionAndAffinity(OH_Drawing_PositionAndAffinity*);

/**
 * @brief Gets the word boundary.
 *
 * @syscap SystemCapability.Graphic.Graphic2D.NativeDrawing
 * @param OH_Drawing_Typography Indicates the pointer to an <b>OH_Drawing_Typography</b> object.
 * @param size_t Indicates the size of text to set.
 * @return Returns the word boundary.
 * @since 11
 * @version 1.0
 */
OH_Drawing_Range* OH_Drawing_TypographyGetWordBoundary(OH_Drawing_Typography*, size_t);

/**
 * @brief Gets start from range.
 *
 * @syscap SystemCapability.Graphic.Graphic2D.NativeDrawing
 * @param OH_Drawing_Range Indicates the pointer to an <b>OH_Drawing_Range</b> object.
 * @return Returns start from range.
 * @since 11
 * @version 1.0
 */
size_t OH_Drawing_GetStartFromRange(OH_Drawing_Range*);

/**
 * @brief Gets end from range.
 *
 * @syscap SystemCapability.Graphic.Graphic2D.NativeDrawing
 * @param OH_Drawing_Range Indicates the pointer to an <b>OH_Drawing_Range</b> object.
 * @return Returns end from range.
 * @since 11
 * @version 1.0
 */
size_t OH_Drawing_GetEndFromRange(OH_Drawing_Range*);

/**
 * @brief Gets the line count.
 *
 * @syscap SystemCapability.Graphic.Graphic2D.NativeDrawing
 * @param OH_Drawing_Typography Indicates the pointer to an <b>OH_Drawing_Typography</b> object.
 * @return Returns the line count.
 * @since 11
 * @version 1.0
 */
size_t OH_Drawing_TypographyGetLineCount(OH_Drawing_Typography*);

/**
 * @brief Sets the decoration style.
 *
 * @syscap SystemCapability.Graphic.Graphic2D.NativeDrawing
 * @param OH_Drawing_TextStyle Indicates the pointer to an <b>OH_Drawing_TextStyle</b> object.
 * @param int Indicates the text decoration style to set.
 * For details, see the enum <b>OH_Drawing_TextDecorationStyle</b>.
 * @since 11
 * @version 1.0
 */
void OH_Drawing_SetTextStyleDecorationStyle(OH_Drawing_TextStyle*, int);

/**
 * @brief Sets the decoration thickness scale.
 *
 * @syscap SystemCapability.Graphic.Graphic2D.NativeDrawing
 * @param OH_Drawing_TextStyle Indicates the pointer to an <b>OH_Drawing_TextStyle</b> object.
 * @param double Indicates the thickness scale of text decoration to set.
 * @since 11
 * @version 1.0
 */
void OH_Drawing_SetTextStyleDecorationThicknessScale(OH_Drawing_TextStyle*, double);

/**
 * @brief Sets the letter spacing.
 *
 * @syscap SystemCapability.Graphic.Graphic2D.NativeDrawing
 * @param OH_Drawing_TextStyle Indicates the pointer to an <b>OH_Drawing_TextStyle</b> object.
 * @param double Indicates the letter space to set.
 * @since 11
 * @version 1.0
 */
void OH_Drawing_SetTextStyleLetterSpacing(OH_Drawing_TextStyle*, double);

/**
 * @brief Sets the word spacing.
 *
 * @syscap SystemCapability.Graphic.Graphic2D.NativeDrawing
 * @param OH_Drawing_TextStyle Indicates the pointer to an <b>OH_Drawing_TextStyle</b> object.
 * @param double Indicates the word space to set.
 * @since 11
 * @version 1.0
 */
void OH_Drawing_SetTextStyleWordSpacing(OH_Drawing_TextStyle*, double);

/**
 * @brief Sets the half leading.
 *
 * @syscap SystemCapability.Graphic.Graphic2D.NativeDrawing
 * @param OH_Drawing_TextStyle Indicates the pointer to an <b>OH_Drawing_TextStyle</b> object.
 * @param bool Indicates the half leading to set.
 * @since 11
 * @version 1.0
 */
void OH_Drawing_SetTextStyleHalfLeading(OH_Drawing_TextStyle*, bool);

/**
 * @brief Sets the ellipsis.
 *
 * @syscap SystemCapability.Graphic.Graphic2D.NativeDrawing
 * @param OH_Drawing_TextStyle Indicates the pointer to an <b>OH_Drawing_TextStyle</b> object.
 * @param char* Indicates the pointer to ellipsis style.
 * @since 11
 * @version 1.0
 */
void OH_Drawing_SetTextStyleEllipsis(OH_Drawing_TextStyle*, const char*);

/**
 * @brief Sets the ellipsis modal.
 *
 * @syscap SystemCapability.Graphic.Graphic2D.NativeDrawing
 * @param OH_Drawing_TextStyle Indicates the pointer to an <b>OH_Drawing_TextStyle</b> object.
 * @param int Indicates the ellipsis model to set. For details, see the enum <b>OH_Drawing_EllipsisModal</b>.
 * @since 11
 * @version 1.0
 */
void OH_Drawing_SetTextStyleEllipsisModal(OH_Drawing_TextStyle*, int);

/**
 * @brief Sets the break strategy.
 *
 * @syscap SystemCapability.Graphic.Graphic2D.NativeDrawing
 * @param OH_Drawing_TypographyStyle Indicates the pointer to an <b>OH_Drawing_TypographyStyle</b> object.
 * @param int Indicates the break strategy to set. For details, see the enum <b>OH_Drawing_BreakStrategy</b>.
 * @since 11
 * @version 1.0
 */
void OH_Drawing_SetTypographyTextBreakStrategy(OH_Drawing_TypographyStyle*, int);

/**
 * @brief Sets the word break type.
 *
 * @syscap SystemCapability.Graphic.Graphic2D.NativeDrawing
 * @param OH_Drawing_TypographyStyle Indicates the pointer to an <b>OH_Drawing_TypographyStyle</b> object.
 * @param int Indicates the word break type to set. For details, see the enum <b>OH_Drawing_WordBreakType</b>.
 * @since 11
 * @version 1.0
 */
void OH_Drawing_SetTypographyTextWordBreakType(OH_Drawing_TypographyStyle*, int);

/**
 * @brief Sets the ellipsis modal.
 *
 * @syscap SystemCapability.Graphic.Graphic2D.NativeDrawing
 * @param OH_Drawing_TypographyStyle Indicates the pointer to an <b>OH_Drawing_TypographyStyle</b> object.
 * @param int Indicates the ellipsis modal to set. For details, see the enum <b>OH_Drawing_EllipsisModal</b>.
 * @since 11
 * @version 1.0
 */
void OH_Drawing_SetTypographyTextEllipsisModal(OH_Drawing_TypographyStyle*, int);

/**
 * @brief get line height.
 *
 * @syscap SystemCapability.Graphic.Graphic2D.NativeDrawing
 * @param OH_Drawing_Typography Indicates the pointer to an <b>OH_Drawing_Typography</b> object.
 * @param int Indicates the line number.
 * @return Returns line height.
 * @since 11
 * @version 1.0
 */
double OH_Drawing_TypographyGetLineHeight(OH_Drawing_Typography*, int);

/**
 * @brief get line width.
 *
 * @syscap SystemCapability.Graphic.Graphic2D.NativeDrawing
 * @param OH_Drawing_Typography Indicates the pointer to an <b>OH_Drawing_Typography</b> object.
 * @param int Indicates the line number.
 * @return Returns line width.
 * @since 11
 * @version 1.0
 */
double OH_Drawing_TypographyGetLineWidth(OH_Drawing_Typography*, int);

/**
 * @brief get line text range.
 *
 * @syscap SystemCapability.Graphic.Graphic2D.NativeDrawing
 * @param OH_Drawing_Typography Indicates the pointer to an <b>OH_Drawing_Typography</b> object.
 * @param int Indicates the line number.
 * @param bool Indicates whether spaces are contained.
 * @return Returns line text range.
 * @since 12
 * @version 1.0
 */
OH_Drawing_Range* OH_Drawing_TypographyGetLineTextRange(OH_Drawing_Typography*, int, bool);

/**
 * @brief Creates an <b>OH_Drawing_FontDescriptor</b> object.
 *
 * @syscap SystemCapability.Graphic.Graphic2D.NativeDrawing
 * @return Returns the pointer to the font descriptor object <b>OH_Drawing_FontDescriptor</b> created.
 * @since 12
 * @version 1.0
 */
OH_Drawing_FontDescriptor* OH_Drawing_CreateFontDescriptor(void);

/**
 * @brief Releases the memory occupied by an <b>OH_Drawing_FontDescriptor</b> object.
 *
 * @syscap SystemCapability.Graphic.Graphic2D.NativeDrawing
 * @param OH_Drawing_FontDescriptor the pointer to the font descriptor object <b>OH_Drawing_FontDescriptor</b>.
 * @since 12
 * @version 1.0
 */
void OH_Drawing_DestroyFontDescriptor(OH_Drawing_FontDescriptor*);

/**
 * @brief Creates an <b>OH_Drawing_FontParser</b> object.
 *
 * @syscap SystemCapability.Graphic.Graphic2D.NativeDrawing
 * @return Returns the pointer to the font parser object <b>OH_Drawing_FontParser</b>.
 * @since 12
 * @version 1.0
 */
OH_Drawing_FontParser* OH_Drawing_CreateFontParser(void);

/**
 * @brief Releases the memory occupied by an <b>OH_Drawing_FontParser</b> object.
 *
 * @syscap SystemCapability.Graphic.Graphic2D.NativeDrawing
 * @param OH_Drawing_FontParser Indicates the pointer to the font parser object <b>OH_Drawing_FontParser</b>.
 * @since 12
 * @version 1.0
 */
void OH_Drawing_DestroyFontParser(OH_Drawing_FontParser*);

/**
 * @brief Gets a list of system font names.
 *
 * @syscap SystemCapability.Graphic.Graphic2D.NativeDrawing
 * @param OH_Drawing_FontParser Indicates the pointer to the font parser object <b>OH_Drawing_FontParser</b>.
 * @param size_t Returns the number of obtained system font names.
 * @return Returns a list of obtained system fonts.
 * @since 12
 * @version 1.0
 */
char** OH_Drawing_FontParserGetSystemFontList(OH_Drawing_FontParser*, size_t*);

/**
 * @brief Releases the memory occupied by a list of system font names.
 *
 * @syscap SystemCapability.Graphic.Graphic2D.NativeDrawing
 * @param char** Indicates the pointer to a list of system font names.
 * @param size_t The number of obtained system font names.
 * @since 12
 * @version 1.0
 */
void OH_Drawing_DestroySystemFontList(char**, size_t);

/**
 * @brief Gets information about the system font by font name.
 *
 * @syscap SystemCapability.Graphic.Graphic2D.NativeDrawing
 * @param OH_Drawing_FontParser Indicates the pointer to the font parser object <b>OH_Drawing_FontParser</b>.
 * @param char** font name.
 * @return Returns system fonts information.
 * @since 12
 * @version 1.0
 */
OH_Drawing_FontDescriptor* OH_Drawing_FontParserGetFontByName(OH_Drawing_FontParser*, const char*);

/**
 * @brief Get line metrics information.
 *
 * @syscap SystemCapability.Graphic.Graphic2D.NativeDrawing
 * @param OH_Drawing_Typography Indicates the pointer to a typography object <b>OH_Drawing_Typography</b>.
 * @return Indicates the pointer to a lime metrics object <b>OH_Drawing_LineMetrics</b>.
 * @since 12
 * @version 1.0
 */
OH_Drawing_LineMetrics* OH_Drawing_TypographyGetLineMetrics(OH_Drawing_Typography*);

/**
 * @brief Get the number of lines.
 *
 * @syscap SystemCapability.Graphic.Graphic2D.NativeDrawing
 * @param OH_Drawing_LineMetrics Indicates the pointer to a lime metrics object <b>OH_Drawing_LineMetrics</b>.
 * @return Returns the number of lines.
 * @since 12
 * @version 1.0
 */
size_t OH_Drawing_LineMetricsGetSize(OH_Drawing_LineMetrics*);

/**
 * @brief Releases the memory occupied by line metrics.
 *
 * @syscap SystemCapability.Graphic.Graphic2D.NativeDrawing
 * @param OH_Drawing_LineMetrics Indicates the pointer to a lime metrics object <b>OH_Drawing_LineMetrics</b>.
 * @since 12
 * @version 1.0
 */
void OH_Drawing_DestroyLineMetrics(OH_Drawing_LineMetrics*);

/**
 * @brief Gets the specified line by line number.
 *
 * @syscap SystemCapability.Graphic.Graphic2D.NativeDrawing
 * @param OH_Drawing_Typography Indicates the pointer to a typography object <b>OH_Drawing_Typography</b>.
 * @param int Line number.
 * @param OH_Drawing_LineMetrics Indicates the pointer to a lime metrics object <b>OH_Drawing_LineMetrics</b>.
 * @return Whether the line metrics was obtained.
 * @since 12
 * @version 1.0
 */
bool OH_Drawing_TypographyGetLineMetricsAt(OH_Drawing_Typography*, int, OH_Drawing_LineMetrics*);

/**
 * @brief  Sets the ellipsis of lines in a text file.
 *
 * @syscap SystemCapability.Graphic.Graphic2D.NativeDrawing
 * @param OH_Drawing_Typography Indicates the pointer to a typography object <b>OH_Drawing_Typography</b>.
 * @param char Indicates the line textellipsis.
 * @since 12
 * @version 1.0
 */
void OH_Drawing_SetTypographyTextEllipsis(OH_Drawing_TypographyStyle*, const char*);

/**
 * @brief Sets the locale of lines in a text file.
 *
 * @syscap SystemCapability.Graphic.Graphic2D.NativeDrawing
 * @param OH_Drawing_TypographyStyle Indicates the pointer to a typography style object <b>OH_Drawing_TypographyStyle</b>.
 * @param char Indicates the pointer to the locale to set.
 * @since 12
 * @version 1.0
 */
void OH_Drawing_SetTypographyTextLocale(OH_Drawing_TypographyStyle*, const char*);

/**
 * @brief Sets the textSplitRatio of lines in a text file.
 *
 * @syscap SystemCapability.Graphic.Graphic2D.NativeDrawing
 * @param OH_Drawing_TypographyStyle Indicates the pointer to a typography style object <b>OH_Drawing_TypographyStyle</b>.
 * @param float Indicates the textSplitRatio of lines to set.
 * @since 12
 * @version 1.0
 */
void OH_Drawing_SetTypographyTextSplitRatio(OH_Drawing_TypographyStyle*, float);

/**
 * @brief Gets the TextStyle of lines in a text file.
 *
 * @syscap SystemCapability.Graphic.Graphic2D.NativeDrawing
 * @param OH_Drawing_TypographyStyle Indicates the pointer to a typography style object <b>OH_Drawing_TypographyStyle</b>.
 * @return Returns line text textstyle.
 * @since 12
 * @version 1.0
 */
OH_Drawing_TextStyle* OH_Drawing_TypographyGetTextStyle(OH_Drawing_TypographyStyle*);

/**
 * @brief Gets the EffectiveAlign of lines in a text file.
 *
 * @syscap SystemCapability.Graphic.Graphic2D.NativeDrawing
 * @param OH_Drawing_TypographyStyle Indicates the pointer to a typography style object <b>OH_Drawing_TypographyStyle</b>.
 * @return Returns line text align.
 * @since 12
 * @version 1.0
 */
int OH_Drawing_TypographyGetEffectiveAlignment(OH_Drawing_TypographyStyle*);

/**
 * @brief Gets the UnlimitedLines of lines in a text file.
 *
 * @syscap SystemCapability.Graphic.Graphic2D.NativeDrawing
 * @param OH_Drawing_TypographyStyle Indicates the pointer to a typography style object <b>OH_Drawing_TypographyStyle</b>.
 * @return Returns whether the text has a maximum line limit, with true indicating a maximum line limit and false indicating no maximum line limit.
 * @since 12
 * @version 1.0
 */
bool OH_Drawing_TypographyIsLineUnlimited(OH_Drawing_TypographyStyle*);

/**
 * @brief Gets the IsEllipsized of lines in a text file.
 *
 * @syscap SystemCapability.Graphic.Graphic2D.NativeDrawing
 * @param OH_Drawing_TypographyStyle Indicates the pointer to a typography style object <b>OH_Drawing_TypographyStyle</b>.
 * @return Returns whether the text has ellipsis, true meaning there is an ellipsis and false meaning there is no ellipsis.
 * @since 12
 * @version 1.0
 */
bool OH_Drawing_TypographyIsEllipsized(OH_Drawing_TypographyStyle*);

/**
 * @brief set line textstyle.
 *
 * @syscap SystemCapability.Graphic.Graphic2D.NativeDrawing
 * @param OH_Drawing_TypographyStyle Indicates the pointer to a typography style object <b>OH_Drawing_TypographyStyle</b>.
 * @param OH_Drawing_TextStyle Indicates the pointer to a text style object <b>OH_Drawing_TextStyle</b>.
 * @since 12
 * @version 1.0
 */
void OH_Drawing_SetTypographyTextStyle(OH_Drawing_TypographyStyle*, OH_Drawing_TextStyle*);

/**
 * @brief get line fontmetrics.
 *
 * @syscap SystemCapability.Graphic.Graphic2D.NativeDrawing
 * @param OH_Drawing_Typography Indicates the pointer to a typography object <b>OH_Drawing_Typography</b>.
 * @param OH_Drawing_TextStyle Indicates the pointer to a text style object <b>OH_Drawing_TextStyle</b>.
 * @param OH_Drawing_Font_Metrics Indicates the pointer to a font metrics object <b>OH_Drawing_Font_Metrics</b>.
 * @return Whether the font metrics was obtained.
 * @since 12
 * @version 1.0
 */
bool OH_Drawing_TextStyleGetFontMetrics(OH_Drawing_Typography*, OH_Drawing_TextStyle*, OH_Drawing_Font_Metrics*);

/**
 * @brief Gets the position of the specified line or the first text of the specified line.
 *
 * @syscap SystemCapability.Graphic.Graphic2D.NativeDrawing
 * @param OH_Drawing_Typography Indicates the pointer to a typography object <b>OH_Drawing_Typography</b>.
 * @param int Line number.
 * @param bool True is the information for the whole line, and false is the information to get the first character
 * @param bool Whether the text width contains whitespace.
 * @param OH_Drawing_LineMetrics Indicates the pointer to a lime metrics object <b>OH_Drawing_LineMetrics</b>.
 * @return return whether the information was successfully fetched.
 * @since 12
 * @version 1.0
 */
bool OH_Drawing_TypographyGetLineInfo(OH_Drawing_Typography*, int, bool, bool, OH_Drawing_LineMetrics*);

/**
 * @brief Sets the font weight of text typography.
 *
 * @syscap SystemCapability.Graphic.Graphic2D.NativeDrawing
 * @param OH_Drawing_TypographyStyle Indicates the pointer to a typography style object <b>OH_Drawing_TypographyStyle</b>.
 * @param int Indicates the font weight of text typography to set. For details, see the enum <b>OH_Drawing_FontWeight</b>.
 * @since 12
 * @version 1.0
 */
void OH_Drawing_SetTypographyTextFontWeight(OH_Drawing_TypographyStyle*, int);

/**
 * @brief Sets the font style of text typography.
 *
 * @syscap SystemCapability.Graphic.Graphic2D.NativeDrawing
 * @param OH_Drawing_TypographyStyle Indicates the pointer to a typography style object <b>OH_Drawing_TypographyStyle</b>.
 * @param int Indicates the font style of text typography to set. For details, see the enum <b>OH_Drawing_FontStyle</b>.
 * @since 12
 * @version 1.0
 */
void OH_Drawing_SetTypographyTextFontStyle(OH_Drawing_TypographyStyle*, int);

/**
 * @brief Sets the font family of text typography.
 *
 * @syscap SystemCapability.Graphic.Graphic2D.NativeDrawing
 * @param OH_Drawing_TypographyStyle Indicates the pointer to a typography style object <b>OH_Drawing_TypographyStyle</b>.
 * @param char Indicates the pointer to the font family of text typography to set.
 * @since 12
 * @version 1.0
 */
void OH_Drawing_SetTypographyTextFontFamily(OH_Drawing_TypographyStyle*, const char*);

/**
 * @brief Sets the font size of text typography.
 *
 * @syscap SystemCapability.Graphic.Graphic2D.NativeDrawing
 * @param OH_Drawing_TypographyStyle Indicates the pointer to a typography style object <b>OH_Drawing_TypographyStyle</b>.
 * @param double Indicates the font size of text typography to set.
 * @since 12
 * @version 1.0
 */
void OH_Drawing_SetTypographyTextFontSize(OH_Drawing_TypographyStyle*, double);

/**
 * @brief Sets the font height of text typography.
 *
 * @syscap SystemCapability.Graphic.Graphic2D.NativeDrawing
 * @param OH_Drawing_TypographyStyle Indicates the pointer to a typography style object <b>OH_Drawing_TypographyStyle</b>.
 * @param double Indicates the font height of text typography to set.
 * @since 12
 * @version 1.0
 */
void OH_Drawing_SetTypographyTextFontHeight(OH_Drawing_TypographyStyle*, double);

/**
 * @brief Sets the half leading of text typography.
 *
 * @syscap SystemCapability.Graphic.Graphic2D.NativeDrawing
 * @param OH_Drawing_TypographyStyle Indicates the pointer to a typography style object <b>OH_Drawing_TypographyStyle</b>.
 * @param bool Indicates the half leading of text typography to set.
 * @since 12
 * @version 1.0
 */
void OH_Drawing_SetTypographyTextHalfLeading(OH_Drawing_TypographyStyle*, bool);

/**
 * @brief Sets whether to enable line style for text typography.
 *
 * @syscap SystemCapability.Graphic.Graphic2D.NativeDrawing
 * @param OH_Drawing_TypographyStyle Indicates the pointer to a typography style object <b>OH_Drawing_TypographyStyle</b>.
 * @param bool Indicates whether the line style for text typography is used.
 * @since 12
 * @version 1.0
 */
void OH_Drawing_SetTypographyTextUseLineStyle(OH_Drawing_TypographyStyle*, bool);

/**
 * @brief Sets the font weight of line style for text typography.
 *
 * @syscap SystemCapability.Graphic.Graphic2D.NativeDrawing
 * @param OH_Drawing_TypographyStyle Indicates the pointer to a typography style object <b>OH_Drawing_TypographyStyle</b>.
 * @param int Indicates the font weight of line style for text typography to set. For details, see the enum <b>OH_Drawing_FontWeight</b>.
 * @since 12
 * @version 1.0
 */
void OH_Drawing_SetTypographyTextLineStyleFontWeight(OH_Drawing_TypographyStyle*, int);

/**
 * @brief Sets the font style of line style for text typography.
 *
 * @syscap SystemCapability.Graphic.Graphic2D.NativeDrawing
 * @param OH_Drawing_TypographyStyle Indicates the pointer to a typography style object <b>OH_Drawing_TypographyStyle</b>.
 * @param int Indicates the font style of line style for text typography to set. For details, see the enum <b>OH_Drawing_FontStyle</b>.
 * @since 12
 * @version 1.0
 */
void OH_Drawing_SetTypographyTextLineStyleFontStyle(OH_Drawing_TypographyStyle*, int);

/**
 * @brief Sets the font families of line style for text typography.
 *
 * @syscap SystemCapability.Graphic.Graphic2D.NativeDrawing
 * @param OH_Drawing_TypographyStyle Indicates the pointer to a typography style object <b>OH_Drawing_TypographyStyle</b>.
 * @param int Indicates the number of font families to set.
 * @param char Indicates the pointer to the font families of line style for text typography to set.
 * @since 12
 * @version 1.0
 */
void OH_Drawing_SetTypographyTextLineStyleFontFamilies(OH_Drawing_TypographyStyle*, int, const char* fontFamilies[]);

/**
 * @brief Sets the font size of line style for text typography.
 *
 * @syscap SystemCapability.Graphic.Graphic2D.NativeDrawing
 * @param OH_Drawing_TypographyStyle Indicates the pointer to a typography style object <b>OH_Drawing_TypographyStyle</b>.
 * @param double Indicates the font size of line style for text typography to set.
 * @since 12
 * @version 1.0
 */
void OH_Drawing_SetTypographyTextLineStyleFontSize(OH_Drawing_TypographyStyle*, double);

/**
 * @brief Sets the font height of line style for text typography.
 *
 * @syscap SystemCapability.Graphic.Graphic2D.NativeDrawing
 * @param OH_Drawing_TypographyStyle Indicates the pointer to a typography style object <b>OH_Drawing_TypographyStyle</b>.
 * @param double Indicates the font height of line style for text typography to set.
 * @since 12
 * @version 1.0
 */
void OH_Drawing_SetTypographyTextLineStyleFontHeight(OH_Drawing_TypographyStyle*, double);

/**
 * @brief Sets the half leading of line style for text typography.
 *
 * @syscap SystemCapability.Graphic.Graphic2D.NativeDrawing
 * @param OH_Drawing_TypographyStyle Indicates the pointer to a typography style object <b>OH_Drawing_TypographyStyle</b>.
 * @param bool Indicates the half leading of line for text typography to set.
 * @since 12
 * @version 1.0
 */
void OH_Drawing_SetTypographyTextLineStyleHalfLeading(OH_Drawing_TypographyStyle*, bool);

/**
 * @brief Sets the spacing scale of line style for text typography.
 *
 * @syscap SystemCapability.Graphic.Graphic2D.NativeDrawing
 * @param OH_Drawing_TypographyStyle Indicates the pointer to a typography style object <b>OH_Drawing_TypographyStyle</b>.
 * @param double Indicates the space scale of line for text typography to set.
 * @since 12
 * @version 1.0
 */
void OH_Drawing_SetTypographyTextLineStyleSpacingScale(OH_Drawing_TypographyStyle*, double);

/**
 * @brief Sets whether only line style is enabled for text typography.
 *
 * @syscap SystemCapability.Graphic.Graphic2D.NativeDrawing
 * @param OH_Drawing_TypographyStyle Indicates the pointer to a typography style object <b>OH_Drawing_TypographyStyle</b>.
 * @param bool Indicates the line style for text typography to set only.
 * @since 12
 * @version 1.0
 */
void OH_Drawing_SetTypographyTextLineStyleOnly(OH_Drawing_TypographyStyle*, bool);

/**
 * @brief Creates an <b>OH_Drawing_TextShadow</b> object.
 *
 * @syscap SystemCapability.Graphic.Graphic2D.NativeDrawing
 * @return Returns the pointer to the text shadow object created <b>OH_Drawing_TextShadow</b>.
 * @since 12
 * @version 1.0
 */
OH_Drawing_TextShadow* OH_Drawing_CreateTextShadow(void);

/**
 * @brief Releases the memory occupied by the text shadow object <b>OH_Drawing_TextShadow</b>.
 *
 * @syscap SystemCapability.Graphic.Graphic2D.NativeDrawing
 * @param OH_Drawing_TextShadow Indicates the pointer to the text shadow object <b>OH_Drawing_TextShadow</b>.
 * @since 12
 * @version 1.0
 */
void OH_Drawing_DestroyTextShadow(OH_Drawing_TextShadow*);

/**
 * @brief Gets the vector of TextShadow in TextStyle.
 *
 * @syscap SystemCapability.Graphic.Graphic2D.NativeDrawing
 * @param OH_Drawing_TextStyle Indicates the pointer to a text style object <b>OH_Drawing_TextStyle</b>.
 * @param int Indicates the number in vector to set.
 * @param OH_Drawing_TextShadow Indicates the pointer to the text shadow object <b>OH_Drawing_TextShadow</b>.
 * @return Returns the vector of TextShadow.
 * @since 12
 * @version 1.0
 */
OH_Drawing_TextShadow* OH_Drawing_TextStyleGetShadows(OH_Drawing_TextStyle*);

/**
 * @brief Gets the size of vector of TextShadow in TextStyle.
 *
 * @syscap SystemCapability.Graphic.Graphic2D.NativeDrawing
 * @param OH_Drawing_TextStyle Indicates the pointer to a text style object <b>OH_Drawing_TextStyle</b>.
 * @return Returns the size of vector.
 * @since 12
 * @version 1.0
 */
int OH_Drawing_TextStyleGetShadowCount(OH_Drawing_TextStyle*);

/**
 * @brief Adds element in vector of TextShadow in TextStyle.
 *
 * @syscap SystemCapability.Graphic.Graphic2D.NativeDrawing
 * @param OH_Drawing_TextStyle Indicates the pointer to a text style object <b>OH_Drawing_TextStyle</b>.
 * @param OH_Drawing_TextShadow Indicates the pointer to the text shadow object <b>OH_Drawing_TextShadow</b>.
 * @since 12
 * @version 1.0
 */
void OH_Drawing_TextStyleAddShadow(OH_Drawing_TextStyle*, const OH_Drawing_TextShadow*);

/**
 * @brief clear elements in vector of TextShadow in TextStyle.
 *
 * @syscap SystemCapability.Graphic.Graphic2D.NativeDrawing
 * @param OH_Drawing_TextStyle Indicates the pointer to a text style object <b>OH_Drawing_TextStyle</b>.
 * @since 12
 * @version 1.0
 */
void OH_Drawing_TextStyleClearShadows(OH_Drawing_TextStyle*);

/**
 * @brief Gets element in vector of TextShadow with index.
 *
 * @syscap SystemCapability.Graphic.Graphic2D.NativeDrawing
 * @param OH_Drawing_TextStyle Indicates the pointer to a text style object <b>OH_Drawing_TextStyle</b>.
 * @param int Indicates the index to set.
 * @return Returns the pointer to element with the index in vector of the text style object <b>OH_Drawing_TextStyle</b>.
 * @since 12
 * @version 1.0
 */
OH_Drawing_TextShadow* OH_Drawing_TextStyleGetShadowWithIndex(OH_Drawing_TextStyle*, int);

/**
 * @brief Set indents of the typography.
 *
 * @syscap SystemCapability.Graphic.Graphic2D.NativeDrawing
 * @param OH_Drawing_Typography Indicates the pointer to a typography object <b>OH_Drawing_Typography</b>.
 * @param float Indicates the pointer to the indents to set.
 * @since 12
 * @version 1.0
 */
void OH_Drawing_TypographySetIndents(OH_Drawing_Typography*, int, const float indents[]);

/**
 * @brief Gets element with index in vector of Indents.
 *
 * @syscap SystemCapability.Graphic.Graphic2D.NativeDrawing
 * @param OH_Drawing_Typography Indicates the pointer to a typography object <b>OH_Drawing_Typography</b>.
 * @param int Indicates the index to set.
 * @return float Indicates the element with the index in vector of Indents.
 * @since 12
 * @version 1.0
 */
float OH_Drawing_TypographyGetIndentsWithIndex(OH_Drawing_Typography*, int);

/**
 * @brief Releases the memory occupied by vector with the text shadow object <b>OH_Drawing_TextShadow</b>.
 *
 * @syscap SystemCapability.Graphic.Graphic2D.NativeDrawing
 * @param Indicates the pointer to the text shadow object <b>OH_Drawing_TextShadow</b>.
 * @since 12
 * @version 1.0
 */
void OH_Drawing_DestroyTextShadows(OH_Drawing_TextShadow*);

/**
<<<<<<< HEAD
 * @brief Set struct of background rect and styleId of text.
 *
 * @syscap SystemCapability.Graphic.Graphic2D.NativeDrawing
 * @param OH_Drawing_TextStyle Indicates the pointer to an <b>OH_Drawing_TextStyle</b> object.
 * @param OH_Drawing_RectStyle_Info Indicates the pointer to an <b>OH_Drawing_RectStyle_Info</b> object.
 * @param styleId Indicates the styleId of text to set.
 * @since 12
 * @version 1.0
 */
void OH_Drawing_TextStyleSetBackgroundRect(OH_Drawing_TextStyle*, const OH_Drawing_RectStyle_Info*, int styleId);

/**
 * @brief Add symbols in creating typography.
 *
 * @syscap SystemCapability.Graphic.Graphic2D.NativeDrawing
 * @param OH_Drawing_TypographyCreate Indicates the pointer to an <b>OH_Drawing_TypographyCreate</b> object.
 * @param symbol Indicates the symbol to set.
 * @since 12
 * @version 1.0
 */
void OH_Drawing_TypographyHandlerAddSymbol(OH_Drawing_TypographyCreate*, uint32_t symbol);

/**
 * @brief Add font feature.
 *
 * @syscap SystemCapability.Graphic.Graphic2D.NativeDrawing
 * @param OH_Drawing_TextStyle Indicates the pointer to an <b>OH_Drawing_TextStyle</b> object.
 * @param tag Indicates the pointer to the tag to set.
 * @param value Indicates the value to set.
 * @since 12
 * @version 1.0
 */
void OH_Drawing_TextStyleAddFontFeature(OH_Drawing_TextStyle*, const char* tag, int value);

/**
 * @brief Get all font features.
 *
 * @syscap SystemCapability.Graphic.Graphic2D.NativeDrawing
 * @param OH_Drawing_TextStyle Indicates the pointer to an <b>OH_Drawing_TextStyle</b> object.
 * @return OH_Drawing_FontFeature Indicates the pointer to an array of structures of OH_Drawing_FontFeature.
 * Get size of font feature by OH_Drawing_TextStyleGetFontFeatureSize.
 * @since 12
 * @version 1.0
 */
OH_Drawing_FontFeature* OH_Drawing_TextStyleGetFontFeatures(OH_Drawing_TextStyle*);

/**
 * @brief Release the memory occupied by array of structures of font features.
 *
 * @syscap SystemCapability.Graphic.Graphic2D.NativeDrawing
 * @param OH_Drawing_FontFeature Indicates the pointer to an array of structures of OH_Drawing_FontFeature.
 * @param fontFeatureSize Indicates the size of array of structures of OH_Drawing_FontFeature.
 * @since 12
 * @version 1.0
 */
void OH_Drawing_TextStyleDestroyFontFeatures(OH_Drawing_FontFeature*, size_t fontFeatureSize);

/**
 * @brief Get size of font features.
 *
 * @syscap SystemCapability.Graphic.Graphic2D.NativeDrawing
 * @param OH_Drawing_TextStyle Indicates the pointer to an <b>OH_Drawing_TextStyle</b> object.
 * @return Returns the size of fontfeatures map.
 * @since 12
 * @version 1.0
 */
size_t OH_Drawing_TextStyleGetFontFeatureSize(OH_Drawing_TextStyle*);

/**
 * @brief Clear font features.
 *
 * @syscap SystemCapability.Graphic.Graphic2D.NativeDrawing
 * @param OH_Drawing_TextStyle Indicates the pointer to an <b>OH_Drawing_TextStyle</b> object.
 * @since 12
 * @version 1.0
 */
void OH_Drawing_TextStyleClearFontFeature(OH_Drawing_TextStyle*);

/**
 * @brief Set baseline shift of text.
 *
 * @syscap SystemCapability.Graphic.Graphic2D.NativeDrawing
 * @param OH_Drawing_TextStyle Indicates the pointer to an <b>OH_Drawing_TextStyle</b> object.
 * @param lineShift Indicates the baseline shift to set.
 * @since 12
 * @version 1.0
 */
void OH_Drawing_TextStyleSetBaseLineShift(OH_Drawing_TextStyle*, double lineShift);

/**
 * @brief Get baseline shift of text.
 *
 * @syscap SystemCapability.Graphic.Graphic2D.NativeDrawing
 * @param OH_Drawing_TextStyle Indicates the pointer to an <b>OH_Drawing_TextStyle</b> object.
 * @return Returns the baseline shift.
 * @since 12
 * @version 1.0
 */
double OH_Drawing_TextStyleGetBaseLineShift(OH_Drawing_TextStyle*);

/**
 * @brief Set mode of applying the leading over and under text.
 *
 * @syscap SystemCapability.Graphic.Graphic2D.NativeDrawing
 * @param OH_Drawing_TypographyStyle Indicates the pointer to an <b>OH_Drawing_TypographyStyle</b> object.
 * @param heightMode Indicates the mode to set.
 * @since 12
 * @version 1.0
 */
void OH_Drawing_TypographyTextSetHeightMode(OH_Drawing_TypographyStyle*, OH_Drawing_TextHeightBehavior heightMode);

/**
 * @brief Get mode of applying the leading over and under text.
 *
 * @syscap SystemCapability.Graphic.Graphic2D.NativeDrawing
 * @param OH_Drawing_TypographyStyle Indicates the pointer to an <b>OH_Drawing_TypographyStyle</b> object.
 * @return Returns the mode.
 * @since 12
 * @version 1.0
 */
OH_Drawing_TextHeightBehavior OH_Drawing_TypographyTextGetHeightMode(OH_Drawing_TypographyStyle*);
=======
 * @brief Gets the text color.
 *
 * @syscap SystemCapability.Graphic.Graphic2D.NativeDrawing
 * @param OH_Drawing_TextStyle Indicates the pointer to an <b>OH_Drawing_TextStyle</b> object.
 * @return Returns the text color.
 * @since 12
 * @version 1.0
 */
uint32_t OH_Drawing_TextStyleGetColor(OH_Drawing_TextStyle*);

/**
 * @brief Gets text decoration style.
 *
 * @syscap SystemCapability.Graphic.Graphic2D.NativeDrawing
 * @param OH_Drawing_TextStyle Indicates the pointer to an <b>OH_Drawing_TextStyle</b> object.
 * @return Returns text decoration style.
 * @since 12
 * @version 1.0
 */
OH_Drawing_TextDecorationStyle OH_Drawing_TextStyleGetDecorationStyle(OH_Drawing_TextStyle*);

/**
 * @brief Gets font weight.
 *
 * @syscap SystemCapability.Graphic.Graphic2D.NativeDrawing
 * @param OH_Drawing_TextStyle Indicates the pointer to an <b>OH_Drawing_TextStyle</b> object.
 * @return Returns font Weight.
 * @since 12
 * @version 1.0
 */
OH_Drawing_FontWeight OH_Drawing_TextStyleGetFontWeight(OH_Drawing_TextStyle*);

/**
 * @brief Gets font style.
 *
 * @syscap SystemCapability.Graphic.Graphic2D.NativeDrawing
 * @param OH_Drawing_TextStyle Indicates the pointer to an <b>OH_Drawing_TextStyle</b> object.
 * @return Returns font style.
 * @since 12
 * @version 1.0
 */
OH_Drawing_FontStyle OH_Drawing_TextStyleGetFontStyle(OH_Drawing_TextStyle*);

/**
 * @brief Gets the font baseline.
 *
 * @syscap SystemCapability.Graphic.Graphic2D.NativeDrawing
 * @param OH_Drawing_TextStyle Indicates the pointer to an <b>OH_Drawing_TextStyle</b> object.
 * @return Returns the font baseline.
 * @since 12
 * @version 1.0
 */
OH_Drawing_TextBaseline OH_Drawing_TextStyleGetBaseline(OH_Drawing_TextStyle*);

/**
 * @brief Gets a list of font families.
 *
 * @syscap SystemCapability.Graphic.Graphic2D.NativeDrawing
 * @param OH_Drawing_TextStyle Indicates the pointer to an <b>OH_Drawing_TextStyle</b> object.
 * @param num Indicates count of font families result.
 * @return Returns a list of font families.
 * @since 12
 * @version 1.0
 */
char** OH_Drawing_TextStyleGetFontFamilies(OH_Drawing_TextStyle*, size_t* num);

/**
 * @brief Releases the memory occupied by a list of font families.
 *
 * @syscap SystemCapability.Graphic.Graphic2D.NativeDrawing
 * @param fontFamilies Indicates the pointer to a list of font families.
 * @param num Indicates the count of obtained font families.
 * @since 12
 * @version 1.0
 */
void OH_Drawing_TextStyleDestroyFontFamilies(char** fontFamilies, size_t num);

/**
 * @brief Gets font size.
 *
 * @syscap SystemCapability.Graphic.Graphic2D.NativeDrawing
 * @param OH_Drawing_TextStyle Indicates the pointer to an <b>OH_Drawing_TextStyle</b> object.
 * @return Returns font size.
 * @since 12
 * @version 1.0
 */
double OH_Drawing_TextStyleGetFontSize(OH_Drawing_TextStyle*);

/**
 * @brief Gets the letter spacing of the text.
 *
 * @syscap SystemCapability.Graphic.Graphic2D.NativeDrawing
 * @param OH_Drawing_TextStyle Indicates the pointer to an <b>OH_Drawing_TextStyle</b> object.
 * @return Returns the size of the letter spacing.
 * @since 12
 * @version 1.0
 */
double OH_Drawing_TextStyleGetLetterSpacing(OH_Drawing_TextStyle*);

/**
 * @brief Gets the word spacing of the text.
 *
 * @syscap SystemCapability.Graphic.Graphic2D.NativeDrawing
 * @param OH_Drawing_TextStyle Indicates the pointer to an <b>OH_Drawing_TextStyle</b> object.
 * @return Returns word spacing size.
 * @since 12
 * @version 1.0
 */
double OH_Drawing_TextStyleGetWordSpacing(OH_Drawing_TextStyle*);

/**
 * @brief Gets font height.
 *
 * @syscap SystemCapability.Graphic.Graphic2D.NativeDrawing
 * @param OH_Drawing_TextStyle Indicates the pointer to an <b>OH_Drawing_TextStyle</b> object.
 * @return Returns font height.
 * @since 12
 * @version 1.0
 */
double OH_Drawing_TextStyleGetFontHeight(OH_Drawing_TextStyle*);

/**
 * @brief Gets whether to set the text to half line spacing.
 *
 * @syscap SystemCapability.Graphic.Graphic2D.NativeDrawing
 * @param OH_Drawing_TextStyle Indicates the pointer to an <b>OH_Drawing_TextStyle</b> object.
 * @return Returns true indicates that the spacing takes effect, false indicates that the spacing does not take effect.
 * @since 12
 * @version 1.0
 */
bool OH_Drawing_TextStyleGetHalfLeading(OH_Drawing_TextStyle*);

/**
 * @brief Gets the locale.
 *
 * @syscap SystemCapability.Graphic.Graphic2D.NativeDrawing
 * @param OH_Drawing_TextStyle Indicates the pointer to an <b>OH_Drawing_TextStyle</b> object.
 * @return Returns a locale of data type as a pointer to a char. As with the TextStyle lifecycle.
 * No release is required and the return value is invalidated after the set method is called.
 * @since 12
 * @version 1.0
 */
const char* OH_Drawing_TextStyleGetLocale(OH_Drawing_TextStyle*);
>>>>>>> eda68bbb

#ifdef __cplusplus
}
#endif
/** @} */
#endif<|MERGE_RESOLUTION|>--- conflicted
+++ resolved
@@ -1,1990 +1,1987 @@
-/*
- * Copyright (c) 2021-2022 Huawei Device Co., Ltd.
- * Licensed under the Apache License, Version 2.0 (the "License");
- * you may not use this file except in compliance with the License.
- * You may obtain a copy of the License at
- *
- *     http://www.apache.org/licenses/LICENSE-2.0
- *
- * Unless required by applicable law or agreed to in writing, software
- * distributed under the License is distributed on an "AS IS" BASIS,
- * WITHOUT WARRANTIES OR CONDITIONS OF ANY KIND, either express or implied.
- * See the License for the specific language governing permissions and
- * limitations under the License.
- */
-
-#ifndef C_INCLUDE_DRAWING_TEXT_TYPOGRAPHY_H
-#define C_INCLUDE_DRAWING_TEXT_TYPOGRAPHY_H
-
-/**
- * @addtogroup Drawing
- * @{
- *
- * @brief Provides the 2D drawing capability.
- *
- * @syscap SystemCapability.Graphic.Graphic2D.NativeDrawing
- *
- * @since 8
- * @version 1.0
- */
-
-/**
- * @file drawing_text_typography.h
- *
- * @brief Declares functions related to <b>typography</b> in the drawing module.
- *
- * @since 8
- * @version 1.0
- */
-
-#include "cstddef"
-#include "drawing_canvas.h"
-#include "drawing_color.h"
-#include "drawing_font.h"
-#include "drawing_text_declaration.h"
-#include "drawing_types.h"
-
-#include "stdint.h"
-
-#ifdef __cplusplus
-extern "C" {
-#endif
-
-/**
- * @brief Enumerates text directions.
- */
-enum OH_Drawing_TextDirection {
-    /** Right to left (RTL) */
-    TEXT_DIRECTION_RTL,
-    /** Left to right (LTR) */
-    TEXT_DIRECTION_LTR,
-};
-
-/**
- * @brief Enumerates text alignment modes.
- */
-enum OH_Drawing_TextAlign {
-    /** Left-aligned */
-    TEXT_ALIGN_LEFT,
-    /** Right-aligned */
-    TEXT_ALIGN_RIGHT,
-    /** Center-aligned */
-    TEXT_ALIGN_CENTER,
-    /**
-     * Justified, which means that each line (except the last line) is stretched so that every line has equal width,
-     * and the left and right margins are straight.
-     */
-    TEXT_ALIGN_JUSTIFY,
-    /**
-     * <b>TEXT_ALIGN_START</b> achieves the same effect as <b>TEXT_ALIGN_LEFT</b>
-     * when <b>OH_Drawing_TextDirection</b> is <b>TEXT_DIRECTION_LTR</b>;
-     * it achieves the same effect as <b>TEXT_ALIGN_RIGHT</b>
-     * when <b>OH_Drawing_TextDirection</b> is <b>TEXT_DIRECTION_RTL</b>.
-     */
-    TEXT_ALIGN_START,
-    /**
-     * <b>TEXT_ALIGN_END</b> achieves the same effect as <b>TEXT_ALIGN_RIGHT</b>
-     * when <b>OH_Drawing_TextDirection</b> is <b>TEXT_DIRECTION_LTR</b>;
-     * it achieves the same effect as <b>TEXT_ALIGN_LEFT</b>
-     * when <b>OH_Drawing_TextDirection</b> is <b>TEXT_DIRECTION_RTL</b>.
-     */
-    TEXT_ALIGN_END,
-};
-
-/**
- * @brief Enumerates font weights.
- */
-enum OH_Drawing_FontWeight {
-    /** Thin */
-    FONT_WEIGHT_100,
-    /** Extra-light */
-    FONT_WEIGHT_200,
-    /** Light */
-    FONT_WEIGHT_300,
-    /** Normal/Regular */
-    FONT_WEIGHT_400,
-    /** Medium*/
-    FONT_WEIGHT_500,
-    /** Semi-bold */
-    FONT_WEIGHT_600,
-    /** Bold */
-    FONT_WEIGHT_700,
-    /** Extra-bold */
-    FONT_WEIGHT_800,
-    /** Black */
-    FONT_WEIGHT_900,
-};
-
-/**
- * @brief Enumerates text baselines.
- */
-enum OH_Drawing_TextBaseline {
-    /** Alphabetic, where the letters in alphabets like English sit on. */
-    TEXT_BASELINE_ALPHABETIC,
-    /** Ideographic. The baseline is at the bottom of the text area. */
-    TEXT_BASELINE_IDEOGRAPHIC,
-};
-
-/**
- * @brief Enumerates text decorations.
- */
-enum OH_Drawing_TextDecoration {
-    /** No decoration. */
-    TEXT_DECORATION_NONE = 0x0,
-    /** A underline is used for decoration. */
-    TEXT_DECORATION_UNDERLINE = 0x1,
-    /** An overline is used for decoration. */
-    TEXT_DECORATION_OVERLINE = 0x2,
-    /** A strikethrough is used for decoration. */
-    TEXT_DECORATION_LINE_THROUGH = 0x4,
-};
-
-/**
- * @brief Enumerates font styles.
- */
-enum OH_Drawing_FontStyle {
-    /** Normal style */
-    FONT_STYLE_NORMAL,
-    /** Italic style */
-    FONT_STYLE_ITALIC,
-};
-
-/**
- * @brief Enumerates placeholder vertical alignment.
- *
- * @since 11
- * @version 1.0
- */
-typedef enum {
-    /** Offset At Baseline */
-    ALIGNMENT_OFFSET_AT_BASELINE,
-    /** Above Baseline */
-    ALIGNMENT_ABOVE_BASELINE,
-    /** Below Baseline */
-    ALIGNMENT_BELOW_BASELINE,
-    /** Top of Row Box */
-    ALIGNMENT_TOP_OF_ROW_BOX,
-    /** Bottom of Row Box */
-    ALIGNMENT_BOTTOM_OF_ROW_BOX,
-    /** Center of Row Box */
-    ALIGNMENT_CENTER_OF_ROW_BOX,
-} OH_Drawing_PlaceholderVerticalAlignment;
-
-/**
- * @brief Defines the placeholder span.
- *
- * @since 11
- * @version 1.0
- */
-typedef struct {
-    /** width of placeholder */
-    double width;
-    /** height of placeholder */
-    double height;
-    /** alignment of placeholder */
-    OH_Drawing_PlaceholderVerticalAlignment alignment;
-    /** baseline of placeholder */
-    OH_Drawing_TextBaseline baseline;
-    /** baselineoffset of placeholder */
-    double baselineOffset;
-} OH_Drawing_PlaceholderSpan;
-
-/**
- * @brief Enumerates text decoration style.
- *
- * @since 11
- * @version 1.0
- */
-typedef enum {
-    /** Solid style */
-    TEXT_DECORATION_STYLE_SOLID,
-    /** Double style */
-    TEXT_DECORATION_STYLE_DOUBLE,
-    /** Dotted style */
-    TEXT_DECORATION_STYLE_DOTTED,
-    /** Dashed style */
-    TEXT_DECORATION_STYLE_DASHED,
-    /** Wavy style */
-    TEXT_DECORATION_STYLE_WAVY,
-} OH_Drawing_TextDecorationStyle;
-
-/**
- * @brief Enumerates ellipsis modal.
- *
- * @since 11
- * @version 1.0
- */
-typedef enum {
-    /** Head modal */
-    ELLIPSIS_MODAL_HEAD = 0,
-    /** Middle modal */
-    ELLIPSIS_MODAL_MIDDLE = 1,
-    /** Tail modal */
-    ELLIPSIS_MODAL_TAIL = 2,
-} OH_Drawing_EllipsisModal;
-
-/**
- * @brief Enumerates break strategy.
- *
- * @since 11
- * @version 1.0
- */
-typedef enum {
-    /** Greedy strategy */
-    BREAK_STRATEGY_GREEDY = 0,
-    /** Quality strategy */
-    BREAK_STRATEGY_HIGH_QUALITY = 1,
-    /** Balanced strategy */
-    BREAK_STRATEGY_BALANCED = 2,
-} OH_Drawing_BreakStrategy;
-
-/**
- * @brief Enumerates word break type.
- *
- * @since 11
- * @version 1.0
- */
-typedef enum {
-    /** Normal type */
-    WORD_BREAK_TYPE_NORMAL = 0,
-    /** Break All type */
-    WORD_BREAK_TYPE_BREAK_ALL = 1,
-    /** Break Word type */
-    WORD_BREAK_TYPE_BREAK_WORD = 2,
-} OH_Drawing_WordBreakType;
-
-/**
- * @brief Enumerates rect height style.
- *
- * @since 11
- * @version 1.0
- */
-typedef enum {
-    /** Tight style */
-    RECT_HEIGHT_STYLE_TIGHT,
-    /** Max style */
-    RECT_HEIGHT_STYLE_MAX,
-    /** Includelinespacemiddle style */
-    RECT_HEIGHT_STYLE_INCLUDELINESPACEMIDDLE,
-    /** Includelinespacetop style */
-    RECT_HEIGHT_STYLE_INCLUDELINESPACETOP,
-    /** Includelinespacebottom style */
-    RECT_HEIGHT_STYLE_INCLUDELINESPACEBOTTOM,
-    /** Struct style */
-    RECT_HEIGHT_STYLE_STRUCT,
-} OH_Drawing_RectHeightStyle;
-
-/**
- * @brief Enumerates rect Width style.
- *
- * @since 11
- * @version 1.0
- */
-typedef enum {
-    /** Tight style */
-    RECT_WIDTH_STYLE_TIGHT,
-    /** Max style */
-    RECT_WIDTH_STYLE_MAX,
-} OH_Drawing_RectWidthStyle;
-
-/**
- * @brief Describes the font information.
- *
- * @since 12
- * @version 1.0
- */
-typedef struct OH_Drawing_FontDescriptor {
-    /** The file path of System font */
-    char* path;
-    /** A name that uniquely identifies the font */
-    char* postScriptName;
-    /** The name of System font */
-    char* fullName;
-    /** The family of System font */
-    char* fontFamily;
-    /** The subfont family of the system font */
-    char* fontSubfamily;
-    /** The weight of System font */
-    int weight;
-    /** The width of System font */
-    int width;
-    /** Whether the system font is tilted */
-    int italic;
-    /** Whether the system font is compact */
-    bool monoSpace;
-    /** whether symbolic fonts are supported */
-    bool symbolic;
-} OH_Drawing_FontDescriptor;
-
-/**
- * @brief The metrics of line.
- *
- * @since 12
- * @version 1.0
- */
-typedef struct OH_Drawing_LineMetrics {
-    /** Text ascender height */
-    double ascender;
-    /** Tex descender height */
-    double descender;
-    /** The height of a capital letter */
-    double capHeight;
-    /** The height of a lowercase letter */
-    double xHeight;
-    /** Text width */
-    double width;
-    /** Line height */
-    double height;
-    /**
-     * The distance from the left end of the text to the left end of the container,
-     * aligned to 0, is the width of the container minus the width of the line of text
-     */
-    double x;
-    /**
-     * The height from the top of the text to the top of the container, the first line is 0,
-     * and the second line is the height of the first line
-     */
-    double y;
-    /** Start Index */
-    size_t startIndex;
-    /** End Index */
-    size_t endIndex;
-    /** The metrics information of the first character */
-    OH_Drawing_Font_Metrics firstCharMetrics;
-} OH_Drawing_LineMetrics;
-
-/**
- * @brief Defines the fontfeature.
- *
- * @since 12
- * @version 1.0
- */
-typedef struct {
-    /** key of fontfeature */
-    char* fontFeatureKey;
-    /** value of fontfeature */
-    int fontFeatureValue;
-} OH_Drawing_FontFeature;
-
-/**
- * @brief Enumerates of heightmode of text.
- *
- * @since 12
- * @version 1.0
- */
-enum OH_Drawing_TextHeightBehavior {
-    /** both ascend of first row and last row style */
-    TEXT_HEIGHT_ALL = 0x0,
-    /** forbidding ascend of first row style*/
-    TEXT_HEIGHT_DISABLE_FIRST_ASCENT = 0x1,
-     /** forbidding ascend of last row style */
-    TEXT_HEIGHT_DISABLE_LAST_ASCENT = 0x2,
-      /** neither ascend of first row nor last row style */
-    TEXT_HEIGHT_DISABLE_ALL = 0x1 | 0x2,
-};
-
-/**
- * @brief Creates an <b>OH_Drawing_TypographyStyle</b> object.
- *
- * @syscap SystemCapability.Graphic.Graphic2D.NativeDrawing
- * @return Returns the pointer to the <b>OH_Drawing_TypographyStyle</b> object created.
- * @since 8
- * @version 1.0
- */
-OH_Drawing_TypographyStyle* OH_Drawing_CreateTypographyStyle(void);
-
-/**
- * @brief Releases the memory occupied by an <b>OH_Drawing_TypographyStyle</b> object.
- *
- * @syscap SystemCapability.Graphic.Graphic2D.NativeDrawing
- * @param OH_Drawing_TypographyStyle Indicates the pointer to an <b>OH_Drawing_TypographyStyle</b> object.
- * @since 8
- * @version 1.0
- */
-void OH_Drawing_DestroyTypographyStyle(OH_Drawing_TypographyStyle*);
-
-/**
- * @brief Sets the text direction.
- *
- * @syscap SystemCapability.Graphic.Graphic2D.NativeDrawing
- * @param OH_Drawing_TypographyStyle Indicates the pointer to an <b>OH_Drawing_TypographyStyle</b> object.
- * @param int Indicates the text direction to set. For details, see the enum <b>OH_Drawing_TextDirection</b>.
- * @since 8
- * @version 1.0
- */
-void OH_Drawing_SetTypographyTextDirection(OH_Drawing_TypographyStyle*, int /* OH_Drawing_TextDirection */);
-
-/**
- * @brief Sets the text alignment mode.
- *
- * @syscap SystemCapability.Graphic.Graphic2D.NativeDrawing
- * @param OH_Drawing_TypographyStyle Indicates the pointer to an <b>OH_Drawing_TypographyStyle</b> object.
- * @param int Indicates the text alignment mode to set. For details, see the enum <b>OH_Drawing_TextAlign</b>.
- * @since 8
- * @version 1.0
- */
-void OH_Drawing_SetTypographyTextAlign(OH_Drawing_TypographyStyle*, int /* OH_Drawing_TextAlign */);
-
-/**
- * @brief Sets the maximum number of lines in a text file.
- *
- * @syscap SystemCapability.Graphic.Graphic2D.NativeDrawing
- * @param OH_Drawing_TypographyStyle Indicates the pointer to an <b>OH_Drawing_TypographyStyle</b> object.
- * @param int Indicates the maximum number of lines to set.
- * @since 8
- * @version 1.0
- */
-void OH_Drawing_SetTypographyTextMaxLines(OH_Drawing_TypographyStyle*, int /* maxLines */);
-
-/**
- * @brief Creates an <b>OH_Drawing_TextStyle</b> object.
- *
- * @syscap SystemCapability.Graphic.Graphic2D.NativeDrawing
- * @return Returns the pointer to the <b>OH_Drawing_TextStyle</b> object created.
- * @since 8
- * @version 1.0
- */
-OH_Drawing_TextStyle* OH_Drawing_CreateTextStyle(void);
-
-/**
- * @brief Releases the memory occupied by an <b>OH_Drawing_TextStyle</b> object.
- *
- * @syscap SystemCapability.Graphic.Graphic2D.NativeDrawing
- * @param OH_Drawing_TextStyle Indicates the pointer to an <b>OH_Drawing_TextStyle</b> object.
- * @since 8
- * @version 1.0
- */
-void OH_Drawing_DestroyTextStyle(OH_Drawing_TextStyle*);
-
-/**
- * @brief Sets the text color.
- *
- * @syscap SystemCapability.Graphic.Graphic2D.NativeDrawing
- * @param OH_Drawing_TextStyle Indicates the pointer to an <b>OH_Drawing_TextStyle</b> object.
- * @param uint32_t Indicates the color to set.
- * @since 8
- * @version 1.0
- */
-void OH_Drawing_SetTextStyleColor(OH_Drawing_TextStyle*, uint32_t /* color */);
-
-/**
- * @brief Sets the font size.
- *
- * @syscap SystemCapability.Graphic.Graphic2D.NativeDrawing
- * @param OH_Drawing_TextStyle Indicates the pointer to an <b>OH_Drawing_TextStyle</b> object.
- * @param double Indicates the font size to set.
- * @since 8
- * @version 1.0
- */
-void OH_Drawing_SetTextStyleFontSize(OH_Drawing_TextStyle*, double /* fontSize */);
-
-/**
- * @brief Sets the font weight.
- *
- * @syscap SystemCapability.Graphic.Graphic2D.NativeDrawing
- * @param OH_Drawing_TextStyle Indicates the pointer to an <b>OH_Drawing_TextStyle</b> object.
- * @param int Indicates the font weight to set. For details, see the enum <b>OH_Drawing_FontWeight</b>.
- * @since 8
- * @version 1.0
- */
-void OH_Drawing_SetTextStyleFontWeight(OH_Drawing_TextStyle*, int /* OH_Drawing_FontWeight */);
-
-/**
- * @brief Sets the text baseline.
- *
- * @syscap SystemCapability.Graphic.Graphic2D.NativeDrawing
- * @param OH_Drawing_TextStyle Indicates the pointer to an <b>OH_Drawing_TextStyle</b> object.
- * @param int Indicates the text baseline to set. For details, see the enum <b>OH_Drawing_TextBaseline</b>.
- * @since 8
- * @version 1.0
- */
-void OH_Drawing_SetTextStyleBaseLine(OH_Drawing_TextStyle*, int /* OH_Drawing_TextBaseline */);
-
-/**
- * @brief Sets the text decoration.
- *
- * @syscap SystemCapability.Graphic.Graphic2D.NativeDrawing
- * @param OH_Drawing_TextStyle Indicates the pointer to an <b>OH_Drawing_TextStyle</b> object.
- * @param int Indicates the text decoration to set. For details, see the enum <b>OH_Drawing_TextDecoration</b>.
- * @since 8
- * @version 1.0
- */
-void OH_Drawing_SetTextStyleDecoration(OH_Drawing_TextStyle*, int /* OH_Drawing_TextDecoration */);
-
-/**
- * @brief Sets the color for the text decoration.
- *
- * @syscap SystemCapability.Graphic.Graphic2D.NativeDrawing
- * @param OH_Drawing_TextStyle Indicates the pointer to an <b>OH_Drawing_TextStyle</b> object.
- * @param uint32_t Indicates the color to set.
- * @since 8
- * @version 1.0
- */
-void OH_Drawing_SetTextStyleDecorationColor(OH_Drawing_TextStyle*, uint32_t /* color */);
-
-/**
- * @brief Sets the font height.
- *
- * @syscap SystemCapability.Graphic.Graphic2D.NativeDrawing
- * @param OH_Drawing_TextStyle Indicates the pointer to an <b>OH_Drawing_TextStyle</b> object.
- * @param double Indicates the font height to set.
- * @since 8
- * @version 1.0
- */
-void OH_Drawing_SetTextStyleFontHeight(OH_Drawing_TextStyle*, double /* fontHeight */);
-
-/**
- * @brief Sets the font families.
- *
- * @syscap SystemCapability.Graphic.Graphic2D.NativeDrawing
- * @param OH_Drawing_TextStyle Indicates the pointer to an <b>OH_Drawing_TextStyle</b> object.
- * @param int Indicates the number of font families to set.
- * @param char Indicates the pointer to the font families to set.
- * @since 8
- * @version 1.0
- */
-void OH_Drawing_SetTextStyleFontFamilies(OH_Drawing_TextStyle*,
-    int /* fontFamiliesNumber */, const char* fontFamilies[]);
-
-/**
- * @brief Sets the font style.
- *
- * @syscap SystemCapability.Graphic.Graphic2D.NativeDrawing
- * @param OH_Drawing_TextStyle Indicates the pointer to an <b>OH_Drawing_TextStyle</b> object.
- * @param int Indicates the font style to set. For details, see the enum <b>OH_Drawing_FontStyle</b>.
- * @since 8
- * @version 1.0
- */
-void OH_Drawing_SetTextStyleFontStyle(OH_Drawing_TextStyle*, int /* OH_Drawing_FontStyle */);
-
-/**
- * @brief Sets the locale.
- *
- * @syscap SystemCapability.Graphic.Graphic2D.NativeDrawing
- * @param OH_Drawing_TextStyle Indicates the pointer to an <b>OH_Drawing_TextStyle</b> object.
- * @param char Indicates the pointer to the locale to set.
- * @since 8
- * @version 1.0
- */
-void OH_Drawing_SetTextStyleLocale(OH_Drawing_TextStyle*, const char*);
-
-/**
- * @brief Sets the foreground brush style.
- *
- * @syscap SystemCapability.Graphic.Graphic2D.NativeDrawing
- * @param OH_Drawing_TextStyle Indicates the pointer to a text style object <b>OH_Drawing_TextStyle</b>.
- * @param OH_Drawing_Brush Indicates the pointer to a brush object <b>OH_Drawing_Brush</b>.
- * @since 12
- * @version 1.0
- */
-void OH_Drawing_SetTextStyleForegroundBrush(OH_Drawing_TextStyle*, OH_Drawing_Brush*);
-
-/**
- * @brief Gets the foreground brush style.
- *
- * @syscap SystemCapability.Graphic.Graphic2D.NativeDrawing
- * @param OH_Drawing_TextStyle Indicates the pointer to a text style object <b>OH_Drawing_TextStyle</b>.
- * @param OH_Drawing_Brush Indicates the pointer to a brush object <b>OH_Drawing_Brush</b>.
- * @since 12
- * @version 1.0
- */
-void OH_Drawing_TextStyleGetForegroundBrush(OH_Drawing_TextStyle*, OH_Drawing_Brush*);
-
-/**
- * @brief Sets the foreground pen style.
- *
- * @syscap SystemCapability.Graphic.Graphic2D.NativeDrawing
- * @param OH_Drawing_TextStyle Indicates the pointer to a text style object <b>OH_Drawing_TextStyle</b>.
- * @param OH_Drawing_Pen Indicates the pointer to a pen object <b>OH_Drawing_Pen</b>.
- * @since 12
- * @version 1.0
- */
-void OH_Drawing_SetTextStyleForegroundPen(OH_Drawing_TextStyle*, OH_Drawing_Pen*);
-
-/**
- * @brief Gets the foreground pen style.
- *
- * @syscap SystemCapability.Graphic.Graphic2D.NativeDrawing
- * @param OH_Drawing_TextStyle Indicates the pointer to a text style object <b>OH_Drawing_TextStyle</b>.
- * @param OH_Drawing_Pen Indicates the pointer to a pen object <b>OH_Drawing_Pen</b>.
- * @since 12
- * @version 1.0
- */
-void OH_Drawing_TextStyleGetForegroundPen(OH_Drawing_TextStyle*, OH_Drawing_Pen*);
-
-/**
- * @brief Sets the background brush style.
- *
- * @syscap SystemCapability.Graphic.Graphic2D.NativeDrawing
- * @param OH_Drawing_TextStyle Indicates the pointer to a text style object <b>OH_Drawing_TextStyle</b>.
- * @param OH_Drawing_Brush Indicates the pointer to a brush object <b>OH_Drawing_Brush</b>.
- * @since 12
- * @version 1.0
- */
-void OH_Drawing_SetTextStyleBackgroundBrush(OH_Drawing_TextStyle*, OH_Drawing_Brush*);
-
-/**
- * @brief Gets the background brush style.
- *
- * @syscap SystemCapability.Graphic.Graphic2D.NativeDrawing
- * @param OH_Drawing_TextStyle Indicates the pointer to a text style object <b>OH_Drawing_TextStyle</b>.
- * @param OH_Drawing_Brush Indicates the pointer to a brush object <b>OH_Drawing_Brush</b>.
- * @since 12
- * @version 1.0
- */
-void OH_Drawing_TextStyleGetBackgroundBrush(OH_Drawing_TextStyle*, OH_Drawing_Brush*);
-
-/**
- * @brief Sets the background pen style.
- *
- * @syscap SystemCapability.Graphic.Graphic2D.NativeDrawing
- * @param OH_Drawing_TextStyle Indicates the pointer to a text style object <b>OH_Drawing_TextStyle</b>.
- * @param OH_Drawing_Pen Indicates the pointer to a pen object <b>OH_Drawing_Pen</b>.
- * @since 12
- * @version 1.0
- */
-void OH_Drawing_SetTextStyleBackgroundPen(OH_Drawing_TextStyle*, OH_Drawing_Pen*);
-
-/**
- * @brief Gets the background pen style.
- *
- * @syscap SystemCapability.Graphic.Graphic2D.NativeDrawing
- * @param OH_Drawing_TextStyle Indicates the pointer to a text style object <b>OH_Drawing_TextStyle</b>.
- * @param OH_Drawing_Pen Indicates the pointer to a pen object <b>OH_Drawing_Pen</b>.
- * @since 12
- * @version 1.0
- */
-void OH_Drawing_TextStyleGetBackgroundPen(OH_Drawing_TextStyle*, OH_Drawing_Pen*);
-
-/**
- * @brief Creates a pointer to an <b>OH_Drawing_TypographyCreate</b> object.
- *
- * @syscap SystemCapability.Graphic.Graphic2D.NativeDrawing
- * @param OH_Drawing_TypographyStyle Indicates the pointer to an <b>OH_Drawing_TypographyStyle</b> object.
- * @param OH_Drawing_FontCollection Indicates the pointer to an <b>OH_Drawing_FontCollection</b> object.
- * @return Returns the pointer to the <b>OH_Drawing_TypographyCreate</b> object created.
- * @since 8
- * @version 1.0
- */
-OH_Drawing_TypographyCreate* OH_Drawing_CreateTypographyHandler(OH_Drawing_TypographyStyle*,
-    OH_Drawing_FontCollection*);
-
-/**
- * @brief Releases the memory occupied by an <b>OH_Drawing_TypographyCreate</b> object.
- *
- * @syscap SystemCapability.Graphic.Graphic2D.NativeDrawing
- * @param OH_Drawing_TypographyCreate Indicates the pointer to an <b>OH_Drawing_TypographyCreate</b> object.
- * @since 8
- * @version 1.0
- */
-void OH_Drawing_DestroyTypographyHandler(OH_Drawing_TypographyCreate*);
-
-/**
- * @brief Sets the text style.
- *
- * @syscap SystemCapability.Graphic.Graphic2D.NativeDrawing
- * @param OH_Drawing_TypographyCreate Indicates the pointer to an <b>OH_Drawing_TypographyCreate</b> object.
- * @param OH_Drawing_TextStyle Indicates the pointer to an <b>OH_Drawing_TextStyle</b> object.
- * @since 8
- * @version 1.0
- */
-void OH_Drawing_TypographyHandlerPushTextStyle(OH_Drawing_TypographyCreate*, OH_Drawing_TextStyle*);
-
-/**
- * @brief Sets the text content.
- *
- * @syscap SystemCapability.Graphic.Graphic2D.NativeDrawing
- * @param OH_Drawing_TypographyCreate Indicates the pointer to an <b>OH_Drawing_TypographyCreate</b> object.
- * @param char Indicates the pointer to the text content to set.
- * @since 8
- * @version 1.0
- */
-void OH_Drawing_TypographyHandlerAddText(OH_Drawing_TypographyCreate*, const char*);
-
-/**
- * @brief Removes the topmost style in the stack, leaving the remaining styles in effect.
- *
- * @syscap SystemCapability.Graphic.Graphic2D.NativeDrawing
- * @param OH_Drawing_TypographyCreate Indicates the pointer to an <b>OH_Drawing_TypographyCreate</b> object.
- * @since 8
- * @version 1.0
- */
-void OH_Drawing_TypographyHandlerPopTextStyle(OH_Drawing_TypographyCreate*);
-
-/**
- * @brief Creates an <b>OH_Drawing_Typography</b> object.
- *
- * @syscap SystemCapability.Graphic.Graphic2D.NativeDrawing
- * @param OH_Drawing_TypographyCreate Indicates the pointer to an <b>OH_Drawing_TypographyCreate</b> object.
- * @return Returns the pointer to the <b>OH_Drawing_Typography</b> object created.
- * @since 8
- * @version 1.0
- */
-OH_Drawing_Typography* OH_Drawing_CreateTypography(OH_Drawing_TypographyCreate*);
-
-/**
- * @brief Releases the memory occupied by an <b>OH_Drawing_Typography</b> object.
- *
- * @syscap SystemCapability.Graphic.Graphic2D.NativeDrawing
- * @param OH_Drawing_Typography Indicates the pointer to an <b>OH_Drawing_Typography</b> object.
- * @since 8
- * @version 1.0
- */
-void OH_Drawing_DestroyTypography(OH_Drawing_Typography*);
-
-/**
- * @brief Lays out the typography.
- *
- * @syscap SystemCapability.Graphic.Graphic2D.NativeDrawing
- * @param OH_Drawing_Typography Indicates the pointer to an <b>OH_Drawing_Typography</b> object.
- * @param double Indicates the maximum text width to set.
- * @since 8
- * @version 1.0
- */
-void OH_Drawing_TypographyLayout(OH_Drawing_Typography*, double /* maxWidth */);
-
-/**
- * @brief Paints text on the canvas.
- *
- * @syscap SystemCapability.Graphic.Graphic2D.NativeDrawing
- * @param OH_Drawing_Typography Indicates the pointer to an <b>OH_Drawing_Typography</b> object.
- * @param OH_Drawing_Canvas Indicates the pointer to an <b>OH_Drawing_Canvas</b> object.
- * @param double Indicates the x coordinate.
- * @param double Indicates the y coordinate.
- * @since 8
- * @version 1.0
- */
-void OH_Drawing_TypographyPaint(OH_Drawing_Typography*, OH_Drawing_Canvas*,
-    double /* potisionX */, double /* potisionY */);
-
-/**
- * @brief Gets the max width.
- *
- * @syscap SystemCapability.Graphic.Graphic2D.NativeDrawing
- * @param OH_Drawing_Typography Indicates the pointer to an <b>OH_Drawing_Typography</b> object.
- * @return Returns the max width.
- * @since 9
- * @version 1.1
- */
-double OH_Drawing_TypographyGetMaxWidth(OH_Drawing_Typography*);
-
-/**
- * @brief Gets the height.
- *
- * @syscap SystemCapability.Graphic.Graphic2D.NativeDrawing
- * @param OH_Drawing_Typography Indicates the pointer to an <b>OH_Drawing_Typography</b> object.
- * @return Returns the height.
- * @since 9
- * @version 1.1
- */
-double OH_Drawing_TypographyGetHeight(OH_Drawing_Typography*);
-
-/**
- * @brief Obtains the width of the longest line. You are advised to round up the return value in actual use.
- * When the text content is empty, the minimum float value,
- * that is, -340282346638528859811704183484516925440.000000, is returned.
- *
- * @syscap SystemCapability.Graphic.Graphic2D.NativeDrawing
- * @param OH_Drawing_Typography Pointer to an <b>OH_Drawing_Typography</b> object, which is obtained by
- * {@link OH_Drawing_CreateTypography}.
- * @return Returns the width of the longest line.
- * @since 9
- * @version 1.1
- */
-double OH_Drawing_TypographyGetLongestLine(OH_Drawing_Typography*);
-
-/**
- * @brief Gets the min intrinsic width.
- *
- * @syscap SystemCapability.Graphic.Graphic2D.NativeDrawing
- * @param OH_Drawing_Typography Indicates the pointer to an <b>OH_Drawing_Typography</b> object.
- * @return Returns the min intrinsic width.
- * @since 9
- * @version 1.1
- */
-double OH_Drawing_TypographyGetMinIntrinsicWidth(OH_Drawing_Typography*);
-
-/**
- * @brief Gets the max intrinsic width.
- *
- * @syscap SystemCapability.Graphic.Graphic2D.NativeDrawing
- * @param OH_Drawing_Typography Indicates the pointer to an <b>OH_Drawing_Typography</b> object.
- * @return Returns the max intrinsic width.
- * @since 9
- * @version 1.1
- */
-double OH_Drawing_TypographyGetMaxIntrinsicWidth(OH_Drawing_Typography*);
-
-/**
- * @brief Gets the alphabetic baseline.
- *
- * @syscap SystemCapability.Graphic.Graphic2D.NativeDrawing
- * @param OH_Drawing_Typography Indicates the pointer to an <b>OH_Drawing_Typography</b> object.
- * @return Returns the alphabetic baseline.
- * @since 9
- * @version 1.1
- */
-double OH_Drawing_TypographyGetAlphabeticBaseline(OH_Drawing_Typography*);
-
-/**
- * @brief Gets the ideographic baseline.
- *
- * @syscap SystemCapability.Graphic.Graphic2D.NativeDrawing
- * @param OH_Drawing_Typography Indicates the pointer to an <b>OH_Drawing_Typography</b> object.
- * @return Returns the ideographic baseline.
- * @since 9
- * @version 1.1
- */
-double OH_Drawing_TypographyGetIdeographicBaseline(OH_Drawing_Typography*);
-
-/**
- * @brief Sets the placeholder.
- *
- * @syscap SystemCapability.Graphic.Graphic2D.NativeDrawing
- * @param OH_Drawing_TypographyCreate Indicates the pointer to an <b>OH_Drawing_TypographyCreate</b> object.
- * @param OH_Drawing_PlaceholderSpan Indicates the pointer to an <b>OH_Drawing_PlaceholderSpan</b> object.
- * @since 11
- * @version 1.0
- */
-void OH_Drawing_TypographyHandlerAddPlaceholder(OH_Drawing_TypographyCreate*, OH_Drawing_PlaceholderSpan*);
-
-/**
- * @brief Gets the exceed maxLines.
- *
- * @syscap SystemCapability.Graphic.Graphic2D.NativeDrawing
- * @param OH_Drawing_Typography Indicates the pointer to an <b>OH_Drawing_Typography</b> object.
- * @return Returns the exceed maxLines.
- * @since 11
- * @version 1.0
- */
-bool OH_Drawing_TypographyDidExceedMaxLines(OH_Drawing_Typography*);
-
-/**
- * @brief Gets the rects for range.
- *
- * @syscap SystemCapability.Graphic.Graphic2D.NativeDrawing
- * @param OH_Drawing_Typography Indicates the pointer to an <b>OH_Drawing_Typography</b> object.
- * @param size_t Indicates the start of range to set.
- * @param size_t Indicates the end of range to set.
- * @param OH_Drawing_RectHeightStyle Indicates the height style to set.
- * For details, see the enum <b>OH_Drawing_RectHeightStyle</b>.
- * @param OH_Drawing_RectWidthStyle Indicates the width style to set.
- * For details, see the enum <b>OH_Drawing_RectWidthStyle</b>.
- * @return Returns the rects for range.
- * @since 11
- * @version 1.0
- */
-OH_Drawing_TextBox* OH_Drawing_TypographyGetRectsForRange(OH_Drawing_Typography*,
-    size_t, size_t, OH_Drawing_RectHeightStyle, OH_Drawing_RectWidthStyle);
-
-/**
- * @brief Gets the rects for placeholders.
- *
- * @syscap SystemCapability.Graphic.Graphic2D.NativeDrawing
- * @param OH_Drawing_Typography Indicates the pointer to an <b>OH_Drawing_Typography</b> object.
- * @return Returns the rects for placeholders.
- * @since 11
- * @version 1.0
- */
-OH_Drawing_TextBox* OH_Drawing_TypographyGetRectsForPlaceholders(OH_Drawing_Typography*);
-
-/**
- * @brief Gets left from textbox.
- *
- * @syscap SystemCapability.Graphic.Graphic2D.NativeDrawing
- * @param OH_Drawing_TextBox Indicates the pointer to an <b>OH_Drawing_TextBox</b> object.
- * @param int Indicates the index of textbox.
- * @return Returns left from textbox.
- * @since 11
- * @version 1.0
- */
-float OH_Drawing_GetLeftFromTextBox(OH_Drawing_TextBox*, int);
-
-/**
- * @brief Gets right from textbox.
- *
- * @syscap SystemCapability.Graphic.Graphic2D.NativeDrawing
- * @param OH_Drawing_TextBox Indicates the pointer to an <b>OH_Drawing_TextBox</b> object.
- * @param int Indicates the index of textbox.
- * @return Returns right from textbox.
- * @since 11
- * @version 1.0
- */
-float OH_Drawing_GetRightFromTextBox(OH_Drawing_TextBox*, int);
-
-/**
- * @brief Gets top from textbox.
- *
- * @syscap SystemCapability.Graphic.Graphic2D.NativeDrawing
- * @param OH_Drawing_TextBox Indicates the pointer to an <b>OH_Drawing_TextBox</b> object.
- * @param int Indicates the index of textbox.
- * @return Returns top from textbox.
- * @since 11
- * @version 1.0
- */
-float OH_Drawing_GetTopFromTextBox(OH_Drawing_TextBox*, int);
-
-/**
- * @brief Gets bottom from textbox.
- *
- * @syscap SystemCapability.Graphic.Graphic2D.NativeDrawing
- * @param OH_Drawing_TextBox Indicates the pointer to an <b>OH_Drawing_TextBox</b> object.
- * @param int Indicates the index of textbox.
- * @return Returns bottom from textbox.
- * @since 11
- * @version 1.0
- */
-float OH_Drawing_GetBottomFromTextBox(OH_Drawing_TextBox*, int);
-
-/**
- * @brief Gets direction from textbox.
- *
- * @syscap SystemCapability.Graphic.Graphic2D.NativeDrawing
- * @param OH_Drawing_TextBox Indicates the pointer to an <b>OH_Drawing_TextBox</b> object.
- * @param int Indicates the index of textbox.
- * @return Returns direction from textbox.
- * @since 11
- * @version 1.0
- */
-int OH_Drawing_GetTextDirectionFromTextBox(OH_Drawing_TextBox*, int);
-
-/**
- * @brief Gets size of textbox.
- *
- * @syscap SystemCapability.Graphic.Graphic2D.NativeDrawing
- * @param OH_Drawing_TextBox Indicates the pointer to an <b>OH_Drawing_TextBox</b> object.
- * @return Returns size of textbox.
- * @since 11
- * @version 1.0
- */
-size_t OH_Drawing_GetSizeOfTextBox(OH_Drawing_TextBox*);
-
-/**
- * @brief Gets the glyphposition at coordinate.
- *
- * @syscap SystemCapability.Graphic.Graphic2D.NativeDrawing
- * @param OH_Drawing_Typography Indicates the pointer to an <b>OH_Drawing_Typography</b> object.
- * @param double Indicates the positionX of typography to set.
- * @param double Indicates the positionY of typography to set.
- * @return Returns the glyphposition at coordinate.
- * @since 11
- * @version 1.0
- */
-OH_Drawing_PositionAndAffinity* OH_Drawing_TypographyGetGlyphPositionAtCoordinate(OH_Drawing_Typography*,
-    double, double);
-
-/**
- * @brief Gets the glyphposition at coordinate with cluster.
- *
- * @syscap SystemCapability.Graphic.Graphic2D.NativeDrawing
- * @param OH_Drawing_Typography Indicates the pointer to an <b>OH_Drawing_Typography</b> object.
- * @param double Indicates the positionX of typography to set.
- * @param double Indicates the positionY of typography to set.
- * @return Returns the glyphposition at coordinate with cluster.
- * @since 11
- * @version 1.0
- */
-OH_Drawing_PositionAndAffinity* OH_Drawing_TypographyGetGlyphPositionAtCoordinateWithCluster(OH_Drawing_Typography*,
-    double, double);
-
-/**
- * @brief Gets position from position and affinity.
- *
- * @syscap SystemCapability.Graphic.Graphic2D.NativeDrawing
- * @param OH_Drawing_PositionAndAffinity Indicates the pointer to an <b>OH_Drawing_PositionAndAffinity</b> object.
- * @return Returns position from position and affinity.
- * @since 11
- * @version 1.0
- */
-size_t OH_Drawing_GetPositionFromPositionAndAffinity(OH_Drawing_PositionAndAffinity*);
-
-/**
- * @brief Gets affinity from position and affinity.
- *
- * @syscap SystemCapability.Graphic.Graphic2D.NativeDrawing
- * @param OH_Drawing_PositionAndAffinity Indicates the pointer to an <b>OH_Drawing_PositionAndAffinity</b> object.
- * @return Returns affinity from position and affinity.
- * @since 11
- * @version 1.0
- */
-int OH_Drawing_GetAffinityFromPositionAndAffinity(OH_Drawing_PositionAndAffinity*);
-
-/**
- * @brief Gets the word boundary.
- *
- * @syscap SystemCapability.Graphic.Graphic2D.NativeDrawing
- * @param OH_Drawing_Typography Indicates the pointer to an <b>OH_Drawing_Typography</b> object.
- * @param size_t Indicates the size of text to set.
- * @return Returns the word boundary.
- * @since 11
- * @version 1.0
- */
-OH_Drawing_Range* OH_Drawing_TypographyGetWordBoundary(OH_Drawing_Typography*, size_t);
-
-/**
- * @brief Gets start from range.
- *
- * @syscap SystemCapability.Graphic.Graphic2D.NativeDrawing
- * @param OH_Drawing_Range Indicates the pointer to an <b>OH_Drawing_Range</b> object.
- * @return Returns start from range.
- * @since 11
- * @version 1.0
- */
-size_t OH_Drawing_GetStartFromRange(OH_Drawing_Range*);
-
-/**
- * @brief Gets end from range.
- *
- * @syscap SystemCapability.Graphic.Graphic2D.NativeDrawing
- * @param OH_Drawing_Range Indicates the pointer to an <b>OH_Drawing_Range</b> object.
- * @return Returns end from range.
- * @since 11
- * @version 1.0
- */
-size_t OH_Drawing_GetEndFromRange(OH_Drawing_Range*);
-
-/**
- * @brief Gets the line count.
- *
- * @syscap SystemCapability.Graphic.Graphic2D.NativeDrawing
- * @param OH_Drawing_Typography Indicates the pointer to an <b>OH_Drawing_Typography</b> object.
- * @return Returns the line count.
- * @since 11
- * @version 1.0
- */
-size_t OH_Drawing_TypographyGetLineCount(OH_Drawing_Typography*);
-
-/**
- * @brief Sets the decoration style.
- *
- * @syscap SystemCapability.Graphic.Graphic2D.NativeDrawing
- * @param OH_Drawing_TextStyle Indicates the pointer to an <b>OH_Drawing_TextStyle</b> object.
- * @param int Indicates the text decoration style to set.
- * For details, see the enum <b>OH_Drawing_TextDecorationStyle</b>.
- * @since 11
- * @version 1.0
- */
-void OH_Drawing_SetTextStyleDecorationStyle(OH_Drawing_TextStyle*, int);
-
-/**
- * @brief Sets the decoration thickness scale.
- *
- * @syscap SystemCapability.Graphic.Graphic2D.NativeDrawing
- * @param OH_Drawing_TextStyle Indicates the pointer to an <b>OH_Drawing_TextStyle</b> object.
- * @param double Indicates the thickness scale of text decoration to set.
- * @since 11
- * @version 1.0
- */
-void OH_Drawing_SetTextStyleDecorationThicknessScale(OH_Drawing_TextStyle*, double);
-
-/**
- * @brief Sets the letter spacing.
- *
- * @syscap SystemCapability.Graphic.Graphic2D.NativeDrawing
- * @param OH_Drawing_TextStyle Indicates the pointer to an <b>OH_Drawing_TextStyle</b> object.
- * @param double Indicates the letter space to set.
- * @since 11
- * @version 1.0
- */
-void OH_Drawing_SetTextStyleLetterSpacing(OH_Drawing_TextStyle*, double);
-
-/**
- * @brief Sets the word spacing.
- *
- * @syscap SystemCapability.Graphic.Graphic2D.NativeDrawing
- * @param OH_Drawing_TextStyle Indicates the pointer to an <b>OH_Drawing_TextStyle</b> object.
- * @param double Indicates the word space to set.
- * @since 11
- * @version 1.0
- */
-void OH_Drawing_SetTextStyleWordSpacing(OH_Drawing_TextStyle*, double);
-
-/**
- * @brief Sets the half leading.
- *
- * @syscap SystemCapability.Graphic.Graphic2D.NativeDrawing
- * @param OH_Drawing_TextStyle Indicates the pointer to an <b>OH_Drawing_TextStyle</b> object.
- * @param bool Indicates the half leading to set.
- * @since 11
- * @version 1.0
- */
-void OH_Drawing_SetTextStyleHalfLeading(OH_Drawing_TextStyle*, bool);
-
-/**
- * @brief Sets the ellipsis.
- *
- * @syscap SystemCapability.Graphic.Graphic2D.NativeDrawing
- * @param OH_Drawing_TextStyle Indicates the pointer to an <b>OH_Drawing_TextStyle</b> object.
- * @param char* Indicates the pointer to ellipsis style.
- * @since 11
- * @version 1.0
- */
-void OH_Drawing_SetTextStyleEllipsis(OH_Drawing_TextStyle*, const char*);
-
-/**
- * @brief Sets the ellipsis modal.
- *
- * @syscap SystemCapability.Graphic.Graphic2D.NativeDrawing
- * @param OH_Drawing_TextStyle Indicates the pointer to an <b>OH_Drawing_TextStyle</b> object.
- * @param int Indicates the ellipsis model to set. For details, see the enum <b>OH_Drawing_EllipsisModal</b>.
- * @since 11
- * @version 1.0
- */
-void OH_Drawing_SetTextStyleEllipsisModal(OH_Drawing_TextStyle*, int);
-
-/**
- * @brief Sets the break strategy.
- *
- * @syscap SystemCapability.Graphic.Graphic2D.NativeDrawing
- * @param OH_Drawing_TypographyStyle Indicates the pointer to an <b>OH_Drawing_TypographyStyle</b> object.
- * @param int Indicates the break strategy to set. For details, see the enum <b>OH_Drawing_BreakStrategy</b>.
- * @since 11
- * @version 1.0
- */
-void OH_Drawing_SetTypographyTextBreakStrategy(OH_Drawing_TypographyStyle*, int);
-
-/**
- * @brief Sets the word break type.
- *
- * @syscap SystemCapability.Graphic.Graphic2D.NativeDrawing
- * @param OH_Drawing_TypographyStyle Indicates the pointer to an <b>OH_Drawing_TypographyStyle</b> object.
- * @param int Indicates the word break type to set. For details, see the enum <b>OH_Drawing_WordBreakType</b>.
- * @since 11
- * @version 1.0
- */
-void OH_Drawing_SetTypographyTextWordBreakType(OH_Drawing_TypographyStyle*, int);
-
-/**
- * @brief Sets the ellipsis modal.
- *
- * @syscap SystemCapability.Graphic.Graphic2D.NativeDrawing
- * @param OH_Drawing_TypographyStyle Indicates the pointer to an <b>OH_Drawing_TypographyStyle</b> object.
- * @param int Indicates the ellipsis modal to set. For details, see the enum <b>OH_Drawing_EllipsisModal</b>.
- * @since 11
- * @version 1.0
- */
-void OH_Drawing_SetTypographyTextEllipsisModal(OH_Drawing_TypographyStyle*, int);
-
-/**
- * @brief get line height.
- *
- * @syscap SystemCapability.Graphic.Graphic2D.NativeDrawing
- * @param OH_Drawing_Typography Indicates the pointer to an <b>OH_Drawing_Typography</b> object.
- * @param int Indicates the line number.
- * @return Returns line height.
- * @since 11
- * @version 1.0
- */
-double OH_Drawing_TypographyGetLineHeight(OH_Drawing_Typography*, int);
-
-/**
- * @brief get line width.
- *
- * @syscap SystemCapability.Graphic.Graphic2D.NativeDrawing
- * @param OH_Drawing_Typography Indicates the pointer to an <b>OH_Drawing_Typography</b> object.
- * @param int Indicates the line number.
- * @return Returns line width.
- * @since 11
- * @version 1.0
- */
-double OH_Drawing_TypographyGetLineWidth(OH_Drawing_Typography*, int);
-
-/**
- * @brief get line text range.
- *
- * @syscap SystemCapability.Graphic.Graphic2D.NativeDrawing
- * @param OH_Drawing_Typography Indicates the pointer to an <b>OH_Drawing_Typography</b> object.
- * @param int Indicates the line number.
- * @param bool Indicates whether spaces are contained.
- * @return Returns line text range.
- * @since 12
- * @version 1.0
- */
-OH_Drawing_Range* OH_Drawing_TypographyGetLineTextRange(OH_Drawing_Typography*, int, bool);
-
-/**
- * @brief Creates an <b>OH_Drawing_FontDescriptor</b> object.
- *
- * @syscap SystemCapability.Graphic.Graphic2D.NativeDrawing
- * @return Returns the pointer to the font descriptor object <b>OH_Drawing_FontDescriptor</b> created.
- * @since 12
- * @version 1.0
- */
-OH_Drawing_FontDescriptor* OH_Drawing_CreateFontDescriptor(void);
-
-/**
- * @brief Releases the memory occupied by an <b>OH_Drawing_FontDescriptor</b> object.
- *
- * @syscap SystemCapability.Graphic.Graphic2D.NativeDrawing
- * @param OH_Drawing_FontDescriptor the pointer to the font descriptor object <b>OH_Drawing_FontDescriptor</b>.
- * @since 12
- * @version 1.0
- */
-void OH_Drawing_DestroyFontDescriptor(OH_Drawing_FontDescriptor*);
-
-/**
- * @brief Creates an <b>OH_Drawing_FontParser</b> object.
- *
- * @syscap SystemCapability.Graphic.Graphic2D.NativeDrawing
- * @return Returns the pointer to the font parser object <b>OH_Drawing_FontParser</b>.
- * @since 12
- * @version 1.0
- */
-OH_Drawing_FontParser* OH_Drawing_CreateFontParser(void);
-
-/**
- * @brief Releases the memory occupied by an <b>OH_Drawing_FontParser</b> object.
- *
- * @syscap SystemCapability.Graphic.Graphic2D.NativeDrawing
- * @param OH_Drawing_FontParser Indicates the pointer to the font parser object <b>OH_Drawing_FontParser</b>.
- * @since 12
- * @version 1.0
- */
-void OH_Drawing_DestroyFontParser(OH_Drawing_FontParser*);
-
-/**
- * @brief Gets a list of system font names.
- *
- * @syscap SystemCapability.Graphic.Graphic2D.NativeDrawing
- * @param OH_Drawing_FontParser Indicates the pointer to the font parser object <b>OH_Drawing_FontParser</b>.
- * @param size_t Returns the number of obtained system font names.
- * @return Returns a list of obtained system fonts.
- * @since 12
- * @version 1.0
- */
-char** OH_Drawing_FontParserGetSystemFontList(OH_Drawing_FontParser*, size_t*);
-
-/**
- * @brief Releases the memory occupied by a list of system font names.
- *
- * @syscap SystemCapability.Graphic.Graphic2D.NativeDrawing
- * @param char** Indicates the pointer to a list of system font names.
- * @param size_t The number of obtained system font names.
- * @since 12
- * @version 1.0
- */
-void OH_Drawing_DestroySystemFontList(char**, size_t);
-
-/**
- * @brief Gets information about the system font by font name.
- *
- * @syscap SystemCapability.Graphic.Graphic2D.NativeDrawing
- * @param OH_Drawing_FontParser Indicates the pointer to the font parser object <b>OH_Drawing_FontParser</b>.
- * @param char** font name.
- * @return Returns system fonts information.
- * @since 12
- * @version 1.0
- */
-OH_Drawing_FontDescriptor* OH_Drawing_FontParserGetFontByName(OH_Drawing_FontParser*, const char*);
-
-/**
- * @brief Get line metrics information.
- *
- * @syscap SystemCapability.Graphic.Graphic2D.NativeDrawing
- * @param OH_Drawing_Typography Indicates the pointer to a typography object <b>OH_Drawing_Typography</b>.
- * @return Indicates the pointer to a lime metrics object <b>OH_Drawing_LineMetrics</b>.
- * @since 12
- * @version 1.0
- */
-OH_Drawing_LineMetrics* OH_Drawing_TypographyGetLineMetrics(OH_Drawing_Typography*);
-
-/**
- * @brief Get the number of lines.
- *
- * @syscap SystemCapability.Graphic.Graphic2D.NativeDrawing
- * @param OH_Drawing_LineMetrics Indicates the pointer to a lime metrics object <b>OH_Drawing_LineMetrics</b>.
- * @return Returns the number of lines.
- * @since 12
- * @version 1.0
- */
-size_t OH_Drawing_LineMetricsGetSize(OH_Drawing_LineMetrics*);
-
-/**
- * @brief Releases the memory occupied by line metrics.
- *
- * @syscap SystemCapability.Graphic.Graphic2D.NativeDrawing
- * @param OH_Drawing_LineMetrics Indicates the pointer to a lime metrics object <b>OH_Drawing_LineMetrics</b>.
- * @since 12
- * @version 1.0
- */
-void OH_Drawing_DestroyLineMetrics(OH_Drawing_LineMetrics*);
-
-/**
- * @brief Gets the specified line by line number.
- *
- * @syscap SystemCapability.Graphic.Graphic2D.NativeDrawing
- * @param OH_Drawing_Typography Indicates the pointer to a typography object <b>OH_Drawing_Typography</b>.
- * @param int Line number.
- * @param OH_Drawing_LineMetrics Indicates the pointer to a lime metrics object <b>OH_Drawing_LineMetrics</b>.
- * @return Whether the line metrics was obtained.
- * @since 12
- * @version 1.0
- */
-bool OH_Drawing_TypographyGetLineMetricsAt(OH_Drawing_Typography*, int, OH_Drawing_LineMetrics*);
-
-/**
- * @brief  Sets the ellipsis of lines in a text file.
- *
- * @syscap SystemCapability.Graphic.Graphic2D.NativeDrawing
- * @param OH_Drawing_Typography Indicates the pointer to a typography object <b>OH_Drawing_Typography</b>.
- * @param char Indicates the line textellipsis.
- * @since 12
- * @version 1.0
- */
-void OH_Drawing_SetTypographyTextEllipsis(OH_Drawing_TypographyStyle*, const char*);
-
-/**
- * @brief Sets the locale of lines in a text file.
- *
- * @syscap SystemCapability.Graphic.Graphic2D.NativeDrawing
- * @param OH_Drawing_TypographyStyle Indicates the pointer to a typography style object <b>OH_Drawing_TypographyStyle</b>.
- * @param char Indicates the pointer to the locale to set.
- * @since 12
- * @version 1.0
- */
-void OH_Drawing_SetTypographyTextLocale(OH_Drawing_TypographyStyle*, const char*);
-
-/**
- * @brief Sets the textSplitRatio of lines in a text file.
- *
- * @syscap SystemCapability.Graphic.Graphic2D.NativeDrawing
- * @param OH_Drawing_TypographyStyle Indicates the pointer to a typography style object <b>OH_Drawing_TypographyStyle</b>.
- * @param float Indicates the textSplitRatio of lines to set.
- * @since 12
- * @version 1.0
- */
-void OH_Drawing_SetTypographyTextSplitRatio(OH_Drawing_TypographyStyle*, float);
-
-/**
- * @brief Gets the TextStyle of lines in a text file.
- *
- * @syscap SystemCapability.Graphic.Graphic2D.NativeDrawing
- * @param OH_Drawing_TypographyStyle Indicates the pointer to a typography style object <b>OH_Drawing_TypographyStyle</b>.
- * @return Returns line text textstyle.
- * @since 12
- * @version 1.0
- */
-OH_Drawing_TextStyle* OH_Drawing_TypographyGetTextStyle(OH_Drawing_TypographyStyle*);
-
-/**
- * @brief Gets the EffectiveAlign of lines in a text file.
- *
- * @syscap SystemCapability.Graphic.Graphic2D.NativeDrawing
- * @param OH_Drawing_TypographyStyle Indicates the pointer to a typography style object <b>OH_Drawing_TypographyStyle</b>.
- * @return Returns line text align.
- * @since 12
- * @version 1.0
- */
-int OH_Drawing_TypographyGetEffectiveAlignment(OH_Drawing_TypographyStyle*);
-
-/**
- * @brief Gets the UnlimitedLines of lines in a text file.
- *
- * @syscap SystemCapability.Graphic.Graphic2D.NativeDrawing
- * @param OH_Drawing_TypographyStyle Indicates the pointer to a typography style object <b>OH_Drawing_TypographyStyle</b>.
- * @return Returns whether the text has a maximum line limit, with true indicating a maximum line limit and false indicating no maximum line limit.
- * @since 12
- * @version 1.0
- */
-bool OH_Drawing_TypographyIsLineUnlimited(OH_Drawing_TypographyStyle*);
-
-/**
- * @brief Gets the IsEllipsized of lines in a text file.
- *
- * @syscap SystemCapability.Graphic.Graphic2D.NativeDrawing
- * @param OH_Drawing_TypographyStyle Indicates the pointer to a typography style object <b>OH_Drawing_TypographyStyle</b>.
- * @return Returns whether the text has ellipsis, true meaning there is an ellipsis and false meaning there is no ellipsis.
- * @since 12
- * @version 1.0
- */
-bool OH_Drawing_TypographyIsEllipsized(OH_Drawing_TypographyStyle*);
-
-/**
- * @brief set line textstyle.
- *
- * @syscap SystemCapability.Graphic.Graphic2D.NativeDrawing
- * @param OH_Drawing_TypographyStyle Indicates the pointer to a typography style object <b>OH_Drawing_TypographyStyle</b>.
- * @param OH_Drawing_TextStyle Indicates the pointer to a text style object <b>OH_Drawing_TextStyle</b>.
- * @since 12
- * @version 1.0
- */
-void OH_Drawing_SetTypographyTextStyle(OH_Drawing_TypographyStyle*, OH_Drawing_TextStyle*);
-
-/**
- * @brief get line fontmetrics.
- *
- * @syscap SystemCapability.Graphic.Graphic2D.NativeDrawing
- * @param OH_Drawing_Typography Indicates the pointer to a typography object <b>OH_Drawing_Typography</b>.
- * @param OH_Drawing_TextStyle Indicates the pointer to a text style object <b>OH_Drawing_TextStyle</b>.
- * @param OH_Drawing_Font_Metrics Indicates the pointer to a font metrics object <b>OH_Drawing_Font_Metrics</b>.
- * @return Whether the font metrics was obtained.
- * @since 12
- * @version 1.0
- */
-bool OH_Drawing_TextStyleGetFontMetrics(OH_Drawing_Typography*, OH_Drawing_TextStyle*, OH_Drawing_Font_Metrics*);
-
-/**
- * @brief Gets the position of the specified line or the first text of the specified line.
- *
- * @syscap SystemCapability.Graphic.Graphic2D.NativeDrawing
- * @param OH_Drawing_Typography Indicates the pointer to a typography object <b>OH_Drawing_Typography</b>.
- * @param int Line number.
- * @param bool True is the information for the whole line, and false is the information to get the first character
- * @param bool Whether the text width contains whitespace.
- * @param OH_Drawing_LineMetrics Indicates the pointer to a lime metrics object <b>OH_Drawing_LineMetrics</b>.
- * @return return whether the information was successfully fetched.
- * @since 12
- * @version 1.0
- */
-bool OH_Drawing_TypographyGetLineInfo(OH_Drawing_Typography*, int, bool, bool, OH_Drawing_LineMetrics*);
-
-/**
- * @brief Sets the font weight of text typography.
- *
- * @syscap SystemCapability.Graphic.Graphic2D.NativeDrawing
- * @param OH_Drawing_TypographyStyle Indicates the pointer to a typography style object <b>OH_Drawing_TypographyStyle</b>.
- * @param int Indicates the font weight of text typography to set. For details, see the enum <b>OH_Drawing_FontWeight</b>.
- * @since 12
- * @version 1.0
- */
-void OH_Drawing_SetTypographyTextFontWeight(OH_Drawing_TypographyStyle*, int);
-
-/**
- * @brief Sets the font style of text typography.
- *
- * @syscap SystemCapability.Graphic.Graphic2D.NativeDrawing
- * @param OH_Drawing_TypographyStyle Indicates the pointer to a typography style object <b>OH_Drawing_TypographyStyle</b>.
- * @param int Indicates the font style of text typography to set. For details, see the enum <b>OH_Drawing_FontStyle</b>.
- * @since 12
- * @version 1.0
- */
-void OH_Drawing_SetTypographyTextFontStyle(OH_Drawing_TypographyStyle*, int);
-
-/**
- * @brief Sets the font family of text typography.
- *
- * @syscap SystemCapability.Graphic.Graphic2D.NativeDrawing
- * @param OH_Drawing_TypographyStyle Indicates the pointer to a typography style object <b>OH_Drawing_TypographyStyle</b>.
- * @param char Indicates the pointer to the font family of text typography to set.
- * @since 12
- * @version 1.0
- */
-void OH_Drawing_SetTypographyTextFontFamily(OH_Drawing_TypographyStyle*, const char*);
-
-/**
- * @brief Sets the font size of text typography.
- *
- * @syscap SystemCapability.Graphic.Graphic2D.NativeDrawing
- * @param OH_Drawing_TypographyStyle Indicates the pointer to a typography style object <b>OH_Drawing_TypographyStyle</b>.
- * @param double Indicates the font size of text typography to set.
- * @since 12
- * @version 1.0
- */
-void OH_Drawing_SetTypographyTextFontSize(OH_Drawing_TypographyStyle*, double);
-
-/**
- * @brief Sets the font height of text typography.
- *
- * @syscap SystemCapability.Graphic.Graphic2D.NativeDrawing
- * @param OH_Drawing_TypographyStyle Indicates the pointer to a typography style object <b>OH_Drawing_TypographyStyle</b>.
- * @param double Indicates the font height of text typography to set.
- * @since 12
- * @version 1.0
- */
-void OH_Drawing_SetTypographyTextFontHeight(OH_Drawing_TypographyStyle*, double);
-
-/**
- * @brief Sets the half leading of text typography.
- *
- * @syscap SystemCapability.Graphic.Graphic2D.NativeDrawing
- * @param OH_Drawing_TypographyStyle Indicates the pointer to a typography style object <b>OH_Drawing_TypographyStyle</b>.
- * @param bool Indicates the half leading of text typography to set.
- * @since 12
- * @version 1.0
- */
-void OH_Drawing_SetTypographyTextHalfLeading(OH_Drawing_TypographyStyle*, bool);
-
-/**
- * @brief Sets whether to enable line style for text typography.
- *
- * @syscap SystemCapability.Graphic.Graphic2D.NativeDrawing
- * @param OH_Drawing_TypographyStyle Indicates the pointer to a typography style object <b>OH_Drawing_TypographyStyle</b>.
- * @param bool Indicates whether the line style for text typography is used.
- * @since 12
- * @version 1.0
- */
-void OH_Drawing_SetTypographyTextUseLineStyle(OH_Drawing_TypographyStyle*, bool);
-
-/**
- * @brief Sets the font weight of line style for text typography.
- *
- * @syscap SystemCapability.Graphic.Graphic2D.NativeDrawing
- * @param OH_Drawing_TypographyStyle Indicates the pointer to a typography style object <b>OH_Drawing_TypographyStyle</b>.
- * @param int Indicates the font weight of line style for text typography to set. For details, see the enum <b>OH_Drawing_FontWeight</b>.
- * @since 12
- * @version 1.0
- */
-void OH_Drawing_SetTypographyTextLineStyleFontWeight(OH_Drawing_TypographyStyle*, int);
-
-/**
- * @brief Sets the font style of line style for text typography.
- *
- * @syscap SystemCapability.Graphic.Graphic2D.NativeDrawing
- * @param OH_Drawing_TypographyStyle Indicates the pointer to a typography style object <b>OH_Drawing_TypographyStyle</b>.
- * @param int Indicates the font style of line style for text typography to set. For details, see the enum <b>OH_Drawing_FontStyle</b>.
- * @since 12
- * @version 1.0
- */
-void OH_Drawing_SetTypographyTextLineStyleFontStyle(OH_Drawing_TypographyStyle*, int);
-
-/**
- * @brief Sets the font families of line style for text typography.
- *
- * @syscap SystemCapability.Graphic.Graphic2D.NativeDrawing
- * @param OH_Drawing_TypographyStyle Indicates the pointer to a typography style object <b>OH_Drawing_TypographyStyle</b>.
- * @param int Indicates the number of font families to set.
- * @param char Indicates the pointer to the font families of line style for text typography to set.
- * @since 12
- * @version 1.0
- */
-void OH_Drawing_SetTypographyTextLineStyleFontFamilies(OH_Drawing_TypographyStyle*, int, const char* fontFamilies[]);
-
-/**
- * @brief Sets the font size of line style for text typography.
- *
- * @syscap SystemCapability.Graphic.Graphic2D.NativeDrawing
- * @param OH_Drawing_TypographyStyle Indicates the pointer to a typography style object <b>OH_Drawing_TypographyStyle</b>.
- * @param double Indicates the font size of line style for text typography to set.
- * @since 12
- * @version 1.0
- */
-void OH_Drawing_SetTypographyTextLineStyleFontSize(OH_Drawing_TypographyStyle*, double);
-
-/**
- * @brief Sets the font height of line style for text typography.
- *
- * @syscap SystemCapability.Graphic.Graphic2D.NativeDrawing
- * @param OH_Drawing_TypographyStyle Indicates the pointer to a typography style object <b>OH_Drawing_TypographyStyle</b>.
- * @param double Indicates the font height of line style for text typography to set.
- * @since 12
- * @version 1.0
- */
-void OH_Drawing_SetTypographyTextLineStyleFontHeight(OH_Drawing_TypographyStyle*, double);
-
-/**
- * @brief Sets the half leading of line style for text typography.
- *
- * @syscap SystemCapability.Graphic.Graphic2D.NativeDrawing
- * @param OH_Drawing_TypographyStyle Indicates the pointer to a typography style object <b>OH_Drawing_TypographyStyle</b>.
- * @param bool Indicates the half leading of line for text typography to set.
- * @since 12
- * @version 1.0
- */
-void OH_Drawing_SetTypographyTextLineStyleHalfLeading(OH_Drawing_TypographyStyle*, bool);
-
-/**
- * @brief Sets the spacing scale of line style for text typography.
- *
- * @syscap SystemCapability.Graphic.Graphic2D.NativeDrawing
- * @param OH_Drawing_TypographyStyle Indicates the pointer to a typography style object <b>OH_Drawing_TypographyStyle</b>.
- * @param double Indicates the space scale of line for text typography to set.
- * @since 12
- * @version 1.0
- */
-void OH_Drawing_SetTypographyTextLineStyleSpacingScale(OH_Drawing_TypographyStyle*, double);
-
-/**
- * @brief Sets whether only line style is enabled for text typography.
- *
- * @syscap SystemCapability.Graphic.Graphic2D.NativeDrawing
- * @param OH_Drawing_TypographyStyle Indicates the pointer to a typography style object <b>OH_Drawing_TypographyStyle</b>.
- * @param bool Indicates the line style for text typography to set only.
- * @since 12
- * @version 1.0
- */
-void OH_Drawing_SetTypographyTextLineStyleOnly(OH_Drawing_TypographyStyle*, bool);
-
-/**
- * @brief Creates an <b>OH_Drawing_TextShadow</b> object.
- *
- * @syscap SystemCapability.Graphic.Graphic2D.NativeDrawing
- * @return Returns the pointer to the text shadow object created <b>OH_Drawing_TextShadow</b>.
- * @since 12
- * @version 1.0
- */
-OH_Drawing_TextShadow* OH_Drawing_CreateTextShadow(void);
-
-/**
- * @brief Releases the memory occupied by the text shadow object <b>OH_Drawing_TextShadow</b>.
- *
- * @syscap SystemCapability.Graphic.Graphic2D.NativeDrawing
- * @param OH_Drawing_TextShadow Indicates the pointer to the text shadow object <b>OH_Drawing_TextShadow</b>.
- * @since 12
- * @version 1.0
- */
-void OH_Drawing_DestroyTextShadow(OH_Drawing_TextShadow*);
-
-/**
- * @brief Gets the vector of TextShadow in TextStyle.
- *
- * @syscap SystemCapability.Graphic.Graphic2D.NativeDrawing
- * @param OH_Drawing_TextStyle Indicates the pointer to a text style object <b>OH_Drawing_TextStyle</b>.
- * @param int Indicates the number in vector to set.
- * @param OH_Drawing_TextShadow Indicates the pointer to the text shadow object <b>OH_Drawing_TextShadow</b>.
- * @return Returns the vector of TextShadow.
- * @since 12
- * @version 1.0
- */
-OH_Drawing_TextShadow* OH_Drawing_TextStyleGetShadows(OH_Drawing_TextStyle*);
-
-/**
- * @brief Gets the size of vector of TextShadow in TextStyle.
- *
- * @syscap SystemCapability.Graphic.Graphic2D.NativeDrawing
- * @param OH_Drawing_TextStyle Indicates the pointer to a text style object <b>OH_Drawing_TextStyle</b>.
- * @return Returns the size of vector.
- * @since 12
- * @version 1.0
- */
-int OH_Drawing_TextStyleGetShadowCount(OH_Drawing_TextStyle*);
-
-/**
- * @brief Adds element in vector of TextShadow in TextStyle.
- *
- * @syscap SystemCapability.Graphic.Graphic2D.NativeDrawing
- * @param OH_Drawing_TextStyle Indicates the pointer to a text style object <b>OH_Drawing_TextStyle</b>.
- * @param OH_Drawing_TextShadow Indicates the pointer to the text shadow object <b>OH_Drawing_TextShadow</b>.
- * @since 12
- * @version 1.0
- */
-void OH_Drawing_TextStyleAddShadow(OH_Drawing_TextStyle*, const OH_Drawing_TextShadow*);
-
-/**
- * @brief clear elements in vector of TextShadow in TextStyle.
- *
- * @syscap SystemCapability.Graphic.Graphic2D.NativeDrawing
- * @param OH_Drawing_TextStyle Indicates the pointer to a text style object <b>OH_Drawing_TextStyle</b>.
- * @since 12
- * @version 1.0
- */
-void OH_Drawing_TextStyleClearShadows(OH_Drawing_TextStyle*);
-
-/**
- * @brief Gets element in vector of TextShadow with index.
- *
- * @syscap SystemCapability.Graphic.Graphic2D.NativeDrawing
- * @param OH_Drawing_TextStyle Indicates the pointer to a text style object <b>OH_Drawing_TextStyle</b>.
- * @param int Indicates the index to set.
- * @return Returns the pointer to element with the index in vector of the text style object <b>OH_Drawing_TextStyle</b>.
- * @since 12
- * @version 1.0
- */
-OH_Drawing_TextShadow* OH_Drawing_TextStyleGetShadowWithIndex(OH_Drawing_TextStyle*, int);
-
-/**
- * @brief Set indents of the typography.
- *
- * @syscap SystemCapability.Graphic.Graphic2D.NativeDrawing
- * @param OH_Drawing_Typography Indicates the pointer to a typography object <b>OH_Drawing_Typography</b>.
- * @param float Indicates the pointer to the indents to set.
- * @since 12
- * @version 1.0
- */
-void OH_Drawing_TypographySetIndents(OH_Drawing_Typography*, int, const float indents[]);
-
-/**
- * @brief Gets element with index in vector of Indents.
- *
- * @syscap SystemCapability.Graphic.Graphic2D.NativeDrawing
- * @param OH_Drawing_Typography Indicates the pointer to a typography object <b>OH_Drawing_Typography</b>.
- * @param int Indicates the index to set.
- * @return float Indicates the element with the index in vector of Indents.
- * @since 12
- * @version 1.0
- */
-float OH_Drawing_TypographyGetIndentsWithIndex(OH_Drawing_Typography*, int);
-
-/**
- * @brief Releases the memory occupied by vector with the text shadow object <b>OH_Drawing_TextShadow</b>.
- *
- * @syscap SystemCapability.Graphic.Graphic2D.NativeDrawing
- * @param Indicates the pointer to the text shadow object <b>OH_Drawing_TextShadow</b>.
- * @since 12
- * @version 1.0
- */
-void OH_Drawing_DestroyTextShadows(OH_Drawing_TextShadow*);
-
-/**
-<<<<<<< HEAD
- * @brief Set struct of background rect and styleId of text.
- *
- * @syscap SystemCapability.Graphic.Graphic2D.NativeDrawing
- * @param OH_Drawing_TextStyle Indicates the pointer to an <b>OH_Drawing_TextStyle</b> object.
- * @param OH_Drawing_RectStyle_Info Indicates the pointer to an <b>OH_Drawing_RectStyle_Info</b> object.
- * @param styleId Indicates the styleId of text to set.
- * @since 12
- * @version 1.0
- */
-void OH_Drawing_TextStyleSetBackgroundRect(OH_Drawing_TextStyle*, const OH_Drawing_RectStyle_Info*, int styleId);
-
-/**
- * @brief Add symbols in creating typography.
- *
- * @syscap SystemCapability.Graphic.Graphic2D.NativeDrawing
- * @param OH_Drawing_TypographyCreate Indicates the pointer to an <b>OH_Drawing_TypographyCreate</b> object.
- * @param symbol Indicates the symbol to set.
- * @since 12
- * @version 1.0
- */
-void OH_Drawing_TypographyHandlerAddSymbol(OH_Drawing_TypographyCreate*, uint32_t symbol);
-
-/**
- * @brief Add font feature.
- *
- * @syscap SystemCapability.Graphic.Graphic2D.NativeDrawing
- * @param OH_Drawing_TextStyle Indicates the pointer to an <b>OH_Drawing_TextStyle</b> object.
- * @param tag Indicates the pointer to the tag to set.
- * @param value Indicates the value to set.
- * @since 12
- * @version 1.0
- */
-void OH_Drawing_TextStyleAddFontFeature(OH_Drawing_TextStyle*, const char* tag, int value);
-
-/**
- * @brief Get all font features.
- *
- * @syscap SystemCapability.Graphic.Graphic2D.NativeDrawing
- * @param OH_Drawing_TextStyle Indicates the pointer to an <b>OH_Drawing_TextStyle</b> object.
- * @return OH_Drawing_FontFeature Indicates the pointer to an array of structures of OH_Drawing_FontFeature.
- * Get size of font feature by OH_Drawing_TextStyleGetFontFeatureSize.
- * @since 12
- * @version 1.0
- */
-OH_Drawing_FontFeature* OH_Drawing_TextStyleGetFontFeatures(OH_Drawing_TextStyle*);
-
-/**
- * @brief Release the memory occupied by array of structures of font features.
- *
- * @syscap SystemCapability.Graphic.Graphic2D.NativeDrawing
- * @param OH_Drawing_FontFeature Indicates the pointer to an array of structures of OH_Drawing_FontFeature.
- * @param fontFeatureSize Indicates the size of array of structures of OH_Drawing_FontFeature.
- * @since 12
- * @version 1.0
- */
-void OH_Drawing_TextStyleDestroyFontFeatures(OH_Drawing_FontFeature*, size_t fontFeatureSize);
-
-/**
- * @brief Get size of font features.
- *
- * @syscap SystemCapability.Graphic.Graphic2D.NativeDrawing
- * @param OH_Drawing_TextStyle Indicates the pointer to an <b>OH_Drawing_TextStyle</b> object.
- * @return Returns the size of fontfeatures map.
- * @since 12
- * @version 1.0
- */
-size_t OH_Drawing_TextStyleGetFontFeatureSize(OH_Drawing_TextStyle*);
-
-/**
- * @brief Clear font features.
- *
- * @syscap SystemCapability.Graphic.Graphic2D.NativeDrawing
- * @param OH_Drawing_TextStyle Indicates the pointer to an <b>OH_Drawing_TextStyle</b> object.
- * @since 12
- * @version 1.0
- */
-void OH_Drawing_TextStyleClearFontFeature(OH_Drawing_TextStyle*);
-
-/**
- * @brief Set baseline shift of text.
- *
- * @syscap SystemCapability.Graphic.Graphic2D.NativeDrawing
- * @param OH_Drawing_TextStyle Indicates the pointer to an <b>OH_Drawing_TextStyle</b> object.
- * @param lineShift Indicates the baseline shift to set.
- * @since 12
- * @version 1.0
- */
-void OH_Drawing_TextStyleSetBaseLineShift(OH_Drawing_TextStyle*, double lineShift);
-
-/**
- * @brief Get baseline shift of text.
- *
- * @syscap SystemCapability.Graphic.Graphic2D.NativeDrawing
- * @param OH_Drawing_TextStyle Indicates the pointer to an <b>OH_Drawing_TextStyle</b> object.
- * @return Returns the baseline shift.
- * @since 12
- * @version 1.0
- */
-double OH_Drawing_TextStyleGetBaseLineShift(OH_Drawing_TextStyle*);
-
-/**
- * @brief Set mode of applying the leading over and under text.
- *
- * @syscap SystemCapability.Graphic.Graphic2D.NativeDrawing
- * @param OH_Drawing_TypographyStyle Indicates the pointer to an <b>OH_Drawing_TypographyStyle</b> object.
- * @param heightMode Indicates the mode to set.
- * @since 12
- * @version 1.0
- */
-void OH_Drawing_TypographyTextSetHeightMode(OH_Drawing_TypographyStyle*, OH_Drawing_TextHeightBehavior heightMode);
-
-/**
- * @brief Get mode of applying the leading over and under text.
- *
- * @syscap SystemCapability.Graphic.Graphic2D.NativeDrawing
- * @param OH_Drawing_TypographyStyle Indicates the pointer to an <b>OH_Drawing_TypographyStyle</b> object.
- * @return Returns the mode.
- * @since 12
- * @version 1.0
- */
-OH_Drawing_TextHeightBehavior OH_Drawing_TypographyTextGetHeightMode(OH_Drawing_TypographyStyle*);
-=======
- * @brief Gets the text color.
- *
- * @syscap SystemCapability.Graphic.Graphic2D.NativeDrawing
- * @param OH_Drawing_TextStyle Indicates the pointer to an <b>OH_Drawing_TextStyle</b> object.
- * @return Returns the text color.
- * @since 12
- * @version 1.0
- */
-uint32_t OH_Drawing_TextStyleGetColor(OH_Drawing_TextStyle*);
-
-/**
- * @brief Gets text decoration style.
- *
- * @syscap SystemCapability.Graphic.Graphic2D.NativeDrawing
- * @param OH_Drawing_TextStyle Indicates the pointer to an <b>OH_Drawing_TextStyle</b> object.
- * @return Returns text decoration style.
- * @since 12
- * @version 1.0
- */
-OH_Drawing_TextDecorationStyle OH_Drawing_TextStyleGetDecorationStyle(OH_Drawing_TextStyle*);
-
-/**
- * @brief Gets font weight.
- *
- * @syscap SystemCapability.Graphic.Graphic2D.NativeDrawing
- * @param OH_Drawing_TextStyle Indicates the pointer to an <b>OH_Drawing_TextStyle</b> object.
- * @return Returns font Weight.
- * @since 12
- * @version 1.0
- */
-OH_Drawing_FontWeight OH_Drawing_TextStyleGetFontWeight(OH_Drawing_TextStyle*);
-
-/**
- * @brief Gets font style.
- *
- * @syscap SystemCapability.Graphic.Graphic2D.NativeDrawing
- * @param OH_Drawing_TextStyle Indicates the pointer to an <b>OH_Drawing_TextStyle</b> object.
- * @return Returns font style.
- * @since 12
- * @version 1.0
- */
-OH_Drawing_FontStyle OH_Drawing_TextStyleGetFontStyle(OH_Drawing_TextStyle*);
-
-/**
- * @brief Gets the font baseline.
- *
- * @syscap SystemCapability.Graphic.Graphic2D.NativeDrawing
- * @param OH_Drawing_TextStyle Indicates the pointer to an <b>OH_Drawing_TextStyle</b> object.
- * @return Returns the font baseline.
- * @since 12
- * @version 1.0
- */
-OH_Drawing_TextBaseline OH_Drawing_TextStyleGetBaseline(OH_Drawing_TextStyle*);
-
-/**
- * @brief Gets a list of font families.
- *
- * @syscap SystemCapability.Graphic.Graphic2D.NativeDrawing
- * @param OH_Drawing_TextStyle Indicates the pointer to an <b>OH_Drawing_TextStyle</b> object.
- * @param num Indicates count of font families result.
- * @return Returns a list of font families.
- * @since 12
- * @version 1.0
- */
-char** OH_Drawing_TextStyleGetFontFamilies(OH_Drawing_TextStyle*, size_t* num);
-
-/**
- * @brief Releases the memory occupied by a list of font families.
- *
- * @syscap SystemCapability.Graphic.Graphic2D.NativeDrawing
- * @param fontFamilies Indicates the pointer to a list of font families.
- * @param num Indicates the count of obtained font families.
- * @since 12
- * @version 1.0
- */
-void OH_Drawing_TextStyleDestroyFontFamilies(char** fontFamilies, size_t num);
-
-/**
- * @brief Gets font size.
- *
- * @syscap SystemCapability.Graphic.Graphic2D.NativeDrawing
- * @param OH_Drawing_TextStyle Indicates the pointer to an <b>OH_Drawing_TextStyle</b> object.
- * @return Returns font size.
- * @since 12
- * @version 1.0
- */
-double OH_Drawing_TextStyleGetFontSize(OH_Drawing_TextStyle*);
-
-/**
- * @brief Gets the letter spacing of the text.
- *
- * @syscap SystemCapability.Graphic.Graphic2D.NativeDrawing
- * @param OH_Drawing_TextStyle Indicates the pointer to an <b>OH_Drawing_TextStyle</b> object.
- * @return Returns the size of the letter spacing.
- * @since 12
- * @version 1.0
- */
-double OH_Drawing_TextStyleGetLetterSpacing(OH_Drawing_TextStyle*);
-
-/**
- * @brief Gets the word spacing of the text.
- *
- * @syscap SystemCapability.Graphic.Graphic2D.NativeDrawing
- * @param OH_Drawing_TextStyle Indicates the pointer to an <b>OH_Drawing_TextStyle</b> object.
- * @return Returns word spacing size.
- * @since 12
- * @version 1.0
- */
-double OH_Drawing_TextStyleGetWordSpacing(OH_Drawing_TextStyle*);
-
-/**
- * @brief Gets font height.
- *
- * @syscap SystemCapability.Graphic.Graphic2D.NativeDrawing
- * @param OH_Drawing_TextStyle Indicates the pointer to an <b>OH_Drawing_TextStyle</b> object.
- * @return Returns font height.
- * @since 12
- * @version 1.0
- */
-double OH_Drawing_TextStyleGetFontHeight(OH_Drawing_TextStyle*);
-
-/**
- * @brief Gets whether to set the text to half line spacing.
- *
- * @syscap SystemCapability.Graphic.Graphic2D.NativeDrawing
- * @param OH_Drawing_TextStyle Indicates the pointer to an <b>OH_Drawing_TextStyle</b> object.
- * @return Returns true indicates that the spacing takes effect, false indicates that the spacing does not take effect.
- * @since 12
- * @version 1.0
- */
-bool OH_Drawing_TextStyleGetHalfLeading(OH_Drawing_TextStyle*);
-
-/**
- * @brief Gets the locale.
- *
- * @syscap SystemCapability.Graphic.Graphic2D.NativeDrawing
- * @param OH_Drawing_TextStyle Indicates the pointer to an <b>OH_Drawing_TextStyle</b> object.
- * @return Returns a locale of data type as a pointer to a char. As with the TextStyle lifecycle.
- * No release is required and the return value is invalidated after the set method is called.
- * @since 12
- * @version 1.0
- */
-const char* OH_Drawing_TextStyleGetLocale(OH_Drawing_TextStyle*);
->>>>>>> eda68bbb
-
-#ifdef __cplusplus
-}
-#endif
-/** @} */
+/*
+ * Copyright (c) 2021-2022 Huawei Device Co., Ltd.
+ * Licensed under the Apache License, Version 2.0 (the "License");
+ * you may not use this file except in compliance with the License.
+ * You may obtain a copy of the License at
+ *
+ *     http://www.apache.org/licenses/LICENSE-2.0
+ *
+ * Unless required by applicable law or agreed to in writing, software
+ * distributed under the License is distributed on an "AS IS" BASIS,
+ * WITHOUT WARRANTIES OR CONDITIONS OF ANY KIND, either express or implied.
+ * See the License for the specific language governing permissions and
+ * limitations under the License.
+ */
+
+#ifndef C_INCLUDE_DRAWING_TEXT_TYPOGRAPHY_H
+#define C_INCLUDE_DRAWING_TEXT_TYPOGRAPHY_H
+
+/**
+ * @addtogroup Drawing
+ * @{
+ *
+ * @brief Provides the 2D drawing capability.
+ *
+ * @syscap SystemCapability.Graphic.Graphic2D.NativeDrawing
+ *
+ * @since 8
+ * @version 1.0
+ */
+
+/**
+ * @file drawing_text_typography.h
+ *
+ * @brief Declares functions related to <b>typography</b> in the drawing module.
+ *
+ * @since 8
+ * @version 1.0
+ */
+
+#include "cstddef"
+#include "drawing_canvas.h"
+#include "drawing_color.h"
+#include "drawing_font.h"
+#include "drawing_text_declaration.h"
+#include "drawing_types.h"
+
+#include "stdint.h"
+
+#ifdef __cplusplus
+extern "C" {
+#endif
+
+/**
+ * @brief Enumerates text directions.
+ */
+enum OH_Drawing_TextDirection {
+    /** Right to left (RTL) */
+    TEXT_DIRECTION_RTL,
+    /** Left to right (LTR) */
+    TEXT_DIRECTION_LTR,
+};
+
+/**
+ * @brief Enumerates text alignment modes.
+ */
+enum OH_Drawing_TextAlign {
+    /** Left-aligned */
+    TEXT_ALIGN_LEFT,
+    /** Right-aligned */
+    TEXT_ALIGN_RIGHT,
+    /** Center-aligned */
+    TEXT_ALIGN_CENTER,
+    /**
+     * Justified, which means that each line (except the last line) is stretched so that every line has equal width,
+     * and the left and right margins are straight.
+     */
+    TEXT_ALIGN_JUSTIFY,
+    /**
+     * <b>TEXT_ALIGN_START</b> achieves the same effect as <b>TEXT_ALIGN_LEFT</b>
+     * when <b>OH_Drawing_TextDirection</b> is <b>TEXT_DIRECTION_LTR</b>;
+     * it achieves the same effect as <b>TEXT_ALIGN_RIGHT</b>
+     * when <b>OH_Drawing_TextDirection</b> is <b>TEXT_DIRECTION_RTL</b>.
+     */
+    TEXT_ALIGN_START,
+    /**
+     * <b>TEXT_ALIGN_END</b> achieves the same effect as <b>TEXT_ALIGN_RIGHT</b>
+     * when <b>OH_Drawing_TextDirection</b> is <b>TEXT_DIRECTION_LTR</b>;
+     * it achieves the same effect as <b>TEXT_ALIGN_LEFT</b>
+     * when <b>OH_Drawing_TextDirection</b> is <b>TEXT_DIRECTION_RTL</b>.
+     */
+    TEXT_ALIGN_END,
+};
+
+/**
+ * @brief Enumerates font weights.
+ */
+enum OH_Drawing_FontWeight {
+    /** Thin */
+    FONT_WEIGHT_100,
+    /** Extra-light */
+    FONT_WEIGHT_200,
+    /** Light */
+    FONT_WEIGHT_300,
+    /** Normal/Regular */
+    FONT_WEIGHT_400,
+    /** Medium*/
+    FONT_WEIGHT_500,
+    /** Semi-bold */
+    FONT_WEIGHT_600,
+    /** Bold */
+    FONT_WEIGHT_700,
+    /** Extra-bold */
+    FONT_WEIGHT_800,
+    /** Black */
+    FONT_WEIGHT_900,
+};
+
+/**
+ * @brief Enumerates text baselines.
+ */
+enum OH_Drawing_TextBaseline {
+    /** Alphabetic, where the letters in alphabets like English sit on. */
+    TEXT_BASELINE_ALPHABETIC,
+    /** Ideographic. The baseline is at the bottom of the text area. */
+    TEXT_BASELINE_IDEOGRAPHIC,
+};
+
+/**
+ * @brief Enumerates text decorations.
+ */
+enum OH_Drawing_TextDecoration {
+    /** No decoration. */
+    TEXT_DECORATION_NONE = 0x0,
+    /** A underline is used for decoration. */
+    TEXT_DECORATION_UNDERLINE = 0x1,
+    /** An overline is used for decoration. */
+    TEXT_DECORATION_OVERLINE = 0x2,
+    /** A strikethrough is used for decoration. */
+    TEXT_DECORATION_LINE_THROUGH = 0x4,
+};
+
+/**
+ * @brief Enumerates font styles.
+ */
+enum OH_Drawing_FontStyle {
+    /** Normal style */
+    FONT_STYLE_NORMAL,
+    /** Italic style */
+    FONT_STYLE_ITALIC,
+};
+
+/**
+ * @brief Enumerates placeholder vertical alignment.
+ *
+ * @since 11
+ * @version 1.0
+ */
+typedef enum {
+    /** Offset At Baseline */
+    ALIGNMENT_OFFSET_AT_BASELINE,
+    /** Above Baseline */
+    ALIGNMENT_ABOVE_BASELINE,
+    /** Below Baseline */
+    ALIGNMENT_BELOW_BASELINE,
+    /** Top of Row Box */
+    ALIGNMENT_TOP_OF_ROW_BOX,
+    /** Bottom of Row Box */
+    ALIGNMENT_BOTTOM_OF_ROW_BOX,
+    /** Center of Row Box */
+    ALIGNMENT_CENTER_OF_ROW_BOX,
+} OH_Drawing_PlaceholderVerticalAlignment;
+
+/**
+ * @brief Defines the placeholder span.
+ *
+ * @since 11
+ * @version 1.0
+ */
+typedef struct {
+    /** width of placeholder */
+    double width;
+    /** height of placeholder */
+    double height;
+    /** alignment of placeholder */
+    OH_Drawing_PlaceholderVerticalAlignment alignment;
+    /** baseline of placeholder */
+    OH_Drawing_TextBaseline baseline;
+    /** baselineoffset of placeholder */
+    double baselineOffset;
+} OH_Drawing_PlaceholderSpan;
+
+/**
+ * @brief Enumerates text decoration style.
+ *
+ * @since 11
+ * @version 1.0
+ */
+typedef enum {
+    /** Solid style */
+    TEXT_DECORATION_STYLE_SOLID,
+    /** Double style */
+    TEXT_DECORATION_STYLE_DOUBLE,
+    /** Dotted style */
+    TEXT_DECORATION_STYLE_DOTTED,
+    /** Dashed style */
+    TEXT_DECORATION_STYLE_DASHED,
+    /** Wavy style */
+    TEXT_DECORATION_STYLE_WAVY,
+} OH_Drawing_TextDecorationStyle;
+
+/**
+ * @brief Enumerates ellipsis modal.
+ *
+ * @since 11
+ * @version 1.0
+ */
+typedef enum {
+    /** Head modal */
+    ELLIPSIS_MODAL_HEAD = 0,
+    /** Middle modal */
+    ELLIPSIS_MODAL_MIDDLE = 1,
+    /** Tail modal */
+    ELLIPSIS_MODAL_TAIL = 2,
+} OH_Drawing_EllipsisModal;
+
+/**
+ * @brief Enumerates break strategy.
+ *
+ * @since 11
+ * @version 1.0
+ */
+typedef enum {
+    /** Greedy strategy */
+    BREAK_STRATEGY_GREEDY = 0,
+    /** Quality strategy */
+    BREAK_STRATEGY_HIGH_QUALITY = 1,
+    /** Balanced strategy */
+    BREAK_STRATEGY_BALANCED = 2,
+} OH_Drawing_BreakStrategy;
+
+/**
+ * @brief Enumerates word break type.
+ *
+ * @since 11
+ * @version 1.0
+ */
+typedef enum {
+    /** Normal type */
+    WORD_BREAK_TYPE_NORMAL = 0,
+    /** Break All type */
+    WORD_BREAK_TYPE_BREAK_ALL = 1,
+    /** Break Word type */
+    WORD_BREAK_TYPE_BREAK_WORD = 2,
+} OH_Drawing_WordBreakType;
+
+/**
+ * @brief Enumerates rect height style.
+ *
+ * @since 11
+ * @version 1.0
+ */
+typedef enum {
+    /** Tight style */
+    RECT_HEIGHT_STYLE_TIGHT,
+    /** Max style */
+    RECT_HEIGHT_STYLE_MAX,
+    /** Includelinespacemiddle style */
+    RECT_HEIGHT_STYLE_INCLUDELINESPACEMIDDLE,
+    /** Includelinespacetop style */
+    RECT_HEIGHT_STYLE_INCLUDELINESPACETOP,
+    /** Includelinespacebottom style */
+    RECT_HEIGHT_STYLE_INCLUDELINESPACEBOTTOM,
+    /** Struct style */
+    RECT_HEIGHT_STYLE_STRUCT,
+} OH_Drawing_RectHeightStyle;
+
+/**
+ * @brief Enumerates rect Width style.
+ *
+ * @since 11
+ * @version 1.0
+ */
+typedef enum {
+    /** Tight style */
+    RECT_WIDTH_STYLE_TIGHT,
+    /** Max style */
+    RECT_WIDTH_STYLE_MAX,
+} OH_Drawing_RectWidthStyle;
+
+/**
+ * @brief Describes the font information.
+ *
+ * @since 12
+ * @version 1.0
+ */
+typedef struct OH_Drawing_FontDescriptor {
+    /** The file path of System font */
+    char* path;
+    /** A name that uniquely identifies the font */
+    char* postScriptName;
+    /** The name of System font */
+    char* fullName;
+    /** The family of System font */
+    char* fontFamily;
+    /** The subfont family of the system font */
+    char* fontSubfamily;
+    /** The weight of System font */
+    int weight;
+    /** The width of System font */
+    int width;
+    /** Whether the system font is tilted */
+    int italic;
+    /** Whether the system font is compact */
+    bool monoSpace;
+    /** whether symbolic fonts are supported */
+    bool symbolic;
+} OH_Drawing_FontDescriptor;
+
+/**
+ * @brief The metrics of line.
+ *
+ * @since 12
+ * @version 1.0
+ */
+typedef struct OH_Drawing_LineMetrics {
+    /** Text ascender height */
+    double ascender;
+    /** Tex descender height */
+    double descender;
+    /** The height of a capital letter */
+    double capHeight;
+    /** The height of a lowercase letter */
+    double xHeight;
+    /** Text width */
+    double width;
+    /** Line height */
+    double height;
+    /**
+     * The distance from the left end of the text to the left end of the container,
+     * aligned to 0, is the width of the container minus the width of the line of text
+     */
+    double x;
+    /**
+     * The height from the top of the text to the top of the container, the first line is 0,
+     * and the second line is the height of the first line
+     */
+    double y;
+    /** Start Index */
+    size_t startIndex;
+    /** End Index */
+    size_t endIndex;
+    /** The metrics information of the first character */
+    OH_Drawing_Font_Metrics firstCharMetrics;
+} OH_Drawing_LineMetrics;
+
+/**
+ * @brief Defines the fontfeature.
+ *
+ * @since 12
+ * @version 1.0
+ */
+typedef struct {
+    /** key of fontfeature */
+    char* fontFeatureKey;
+    /** value of fontfeature */
+    int fontFeatureValue;
+} OH_Drawing_FontFeature;
+
+/**
+ * @brief Enumerates of heightmode of text.
+ *
+ * @since 12
+ * @version 1.0
+ */
+enum OH_Drawing_TextHeightBehavior {
+    /** both ascend of first row and last row style */
+    TEXT_HEIGHT_ALL = 0x0,
+    /** forbidding ascend of first row style*/
+    TEXT_HEIGHT_DISABLE_FIRST_ASCENT = 0x1,
+     /** forbidding ascend of last row style */
+    TEXT_HEIGHT_DISABLE_LAST_ASCENT = 0x2,
+      /** neither ascend of first row nor last row style */
+    TEXT_HEIGHT_DISABLE_ALL = 0x1 | 0x2,
+};
+
+/**
+ * @brief Creates an <b>OH_Drawing_TypographyStyle</b> object.
+ *
+ * @syscap SystemCapability.Graphic.Graphic2D.NativeDrawing
+ * @return Returns the pointer to the <b>OH_Drawing_TypographyStyle</b> object created.
+ * @since 8
+ * @version 1.0
+ */
+OH_Drawing_TypographyStyle* OH_Drawing_CreateTypographyStyle(void);
+
+/**
+ * @brief Releases the memory occupied by an <b>OH_Drawing_TypographyStyle</b> object.
+ *
+ * @syscap SystemCapability.Graphic.Graphic2D.NativeDrawing
+ * @param OH_Drawing_TypographyStyle Indicates the pointer to an <b>OH_Drawing_TypographyStyle</b> object.
+ * @since 8
+ * @version 1.0
+ */
+void OH_Drawing_DestroyTypographyStyle(OH_Drawing_TypographyStyle*);
+
+/**
+ * @brief Sets the text direction.
+ *
+ * @syscap SystemCapability.Graphic.Graphic2D.NativeDrawing
+ * @param OH_Drawing_TypographyStyle Indicates the pointer to an <b>OH_Drawing_TypographyStyle</b> object.
+ * @param int Indicates the text direction to set. For details, see the enum <b>OH_Drawing_TextDirection</b>.
+ * @since 8
+ * @version 1.0
+ */
+void OH_Drawing_SetTypographyTextDirection(OH_Drawing_TypographyStyle*, int /* OH_Drawing_TextDirection */);
+
+/**
+ * @brief Sets the text alignment mode.
+ *
+ * @syscap SystemCapability.Graphic.Graphic2D.NativeDrawing
+ * @param OH_Drawing_TypographyStyle Indicates the pointer to an <b>OH_Drawing_TypographyStyle</b> object.
+ * @param int Indicates the text alignment mode to set. For details, see the enum <b>OH_Drawing_TextAlign</b>.
+ * @since 8
+ * @version 1.0
+ */
+void OH_Drawing_SetTypographyTextAlign(OH_Drawing_TypographyStyle*, int /* OH_Drawing_TextAlign */);
+
+/**
+ * @brief Sets the maximum number of lines in a text file.
+ *
+ * @syscap SystemCapability.Graphic.Graphic2D.NativeDrawing
+ * @param OH_Drawing_TypographyStyle Indicates the pointer to an <b>OH_Drawing_TypographyStyle</b> object.
+ * @param int Indicates the maximum number of lines to set.
+ * @since 8
+ * @version 1.0
+ */
+void OH_Drawing_SetTypographyTextMaxLines(OH_Drawing_TypographyStyle*, int /* maxLines */);
+
+/**
+ * @brief Creates an <b>OH_Drawing_TextStyle</b> object.
+ *
+ * @syscap SystemCapability.Graphic.Graphic2D.NativeDrawing
+ * @return Returns the pointer to the <b>OH_Drawing_TextStyle</b> object created.
+ * @since 8
+ * @version 1.0
+ */
+OH_Drawing_TextStyle* OH_Drawing_CreateTextStyle(void);
+
+/**
+ * @brief Releases the memory occupied by an <b>OH_Drawing_TextStyle</b> object.
+ *
+ * @syscap SystemCapability.Graphic.Graphic2D.NativeDrawing
+ * @param OH_Drawing_TextStyle Indicates the pointer to an <b>OH_Drawing_TextStyle</b> object.
+ * @since 8
+ * @version 1.0
+ */
+void OH_Drawing_DestroyTextStyle(OH_Drawing_TextStyle*);
+
+/**
+ * @brief Sets the text color.
+ *
+ * @syscap SystemCapability.Graphic.Graphic2D.NativeDrawing
+ * @param OH_Drawing_TextStyle Indicates the pointer to an <b>OH_Drawing_TextStyle</b> object.
+ * @param uint32_t Indicates the color to set.
+ * @since 8
+ * @version 1.0
+ */
+void OH_Drawing_SetTextStyleColor(OH_Drawing_TextStyle*, uint32_t /* color */);
+
+/**
+ * @brief Sets the font size.
+ *
+ * @syscap SystemCapability.Graphic.Graphic2D.NativeDrawing
+ * @param OH_Drawing_TextStyle Indicates the pointer to an <b>OH_Drawing_TextStyle</b> object.
+ * @param double Indicates the font size to set.
+ * @since 8
+ * @version 1.0
+ */
+void OH_Drawing_SetTextStyleFontSize(OH_Drawing_TextStyle*, double /* fontSize */);
+
+/**
+ * @brief Sets the font weight.
+ *
+ * @syscap SystemCapability.Graphic.Graphic2D.NativeDrawing
+ * @param OH_Drawing_TextStyle Indicates the pointer to an <b>OH_Drawing_TextStyle</b> object.
+ * @param int Indicates the font weight to set. For details, see the enum <b>OH_Drawing_FontWeight</b>.
+ * @since 8
+ * @version 1.0
+ */
+void OH_Drawing_SetTextStyleFontWeight(OH_Drawing_TextStyle*, int /* OH_Drawing_FontWeight */);
+
+/**
+ * @brief Sets the text baseline.
+ *
+ * @syscap SystemCapability.Graphic.Graphic2D.NativeDrawing
+ * @param OH_Drawing_TextStyle Indicates the pointer to an <b>OH_Drawing_TextStyle</b> object.
+ * @param int Indicates the text baseline to set. For details, see the enum <b>OH_Drawing_TextBaseline</b>.
+ * @since 8
+ * @version 1.0
+ */
+void OH_Drawing_SetTextStyleBaseLine(OH_Drawing_TextStyle*, int /* OH_Drawing_TextBaseline */);
+
+/**
+ * @brief Sets the text decoration.
+ *
+ * @syscap SystemCapability.Graphic.Graphic2D.NativeDrawing
+ * @param OH_Drawing_TextStyle Indicates the pointer to an <b>OH_Drawing_TextStyle</b> object.
+ * @param int Indicates the text decoration to set. For details, see the enum <b>OH_Drawing_TextDecoration</b>.
+ * @since 8
+ * @version 1.0
+ */
+void OH_Drawing_SetTextStyleDecoration(OH_Drawing_TextStyle*, int /* OH_Drawing_TextDecoration */);
+
+/**
+ * @brief Sets the color for the text decoration.
+ *
+ * @syscap SystemCapability.Graphic.Graphic2D.NativeDrawing
+ * @param OH_Drawing_TextStyle Indicates the pointer to an <b>OH_Drawing_TextStyle</b> object.
+ * @param uint32_t Indicates the color to set.
+ * @since 8
+ * @version 1.0
+ */
+void OH_Drawing_SetTextStyleDecorationColor(OH_Drawing_TextStyle*, uint32_t /* color */);
+
+/**
+ * @brief Sets the font height.
+ *
+ * @syscap SystemCapability.Graphic.Graphic2D.NativeDrawing
+ * @param OH_Drawing_TextStyle Indicates the pointer to an <b>OH_Drawing_TextStyle</b> object.
+ * @param double Indicates the font height to set.
+ * @since 8
+ * @version 1.0
+ */
+void OH_Drawing_SetTextStyleFontHeight(OH_Drawing_TextStyle*, double /* fontHeight */);
+
+/**
+ * @brief Sets the font families.
+ *
+ * @syscap SystemCapability.Graphic.Graphic2D.NativeDrawing
+ * @param OH_Drawing_TextStyle Indicates the pointer to an <b>OH_Drawing_TextStyle</b> object.
+ * @param int Indicates the number of font families to set.
+ * @param char Indicates the pointer to the font families to set.
+ * @since 8
+ * @version 1.0
+ */
+void OH_Drawing_SetTextStyleFontFamilies(OH_Drawing_TextStyle*,
+    int /* fontFamiliesNumber */, const char* fontFamilies[]);
+
+/**
+ * @brief Sets the font style.
+ *
+ * @syscap SystemCapability.Graphic.Graphic2D.NativeDrawing
+ * @param OH_Drawing_TextStyle Indicates the pointer to an <b>OH_Drawing_TextStyle</b> object.
+ * @param int Indicates the font style to set. For details, see the enum <b>OH_Drawing_FontStyle</b>.
+ * @since 8
+ * @version 1.0
+ */
+void OH_Drawing_SetTextStyleFontStyle(OH_Drawing_TextStyle*, int /* OH_Drawing_FontStyle */);
+
+/**
+ * @brief Sets the locale.
+ *
+ * @syscap SystemCapability.Graphic.Graphic2D.NativeDrawing
+ * @param OH_Drawing_TextStyle Indicates the pointer to an <b>OH_Drawing_TextStyle</b> object.
+ * @param char Indicates the pointer to the locale to set.
+ * @since 8
+ * @version 1.0
+ */
+void OH_Drawing_SetTextStyleLocale(OH_Drawing_TextStyle*, const char*);
+
+/**
+ * @brief Sets the foreground brush style.
+ *
+ * @syscap SystemCapability.Graphic.Graphic2D.NativeDrawing
+ * @param OH_Drawing_TextStyle Indicates the pointer to a text style object <b>OH_Drawing_TextStyle</b>.
+ * @param OH_Drawing_Brush Indicates the pointer to a brush object <b>OH_Drawing_Brush</b>.
+ * @since 12
+ * @version 1.0
+ */
+void OH_Drawing_SetTextStyleForegroundBrush(OH_Drawing_TextStyle*, OH_Drawing_Brush*);
+
+/**
+ * @brief Gets the foreground brush style.
+ *
+ * @syscap SystemCapability.Graphic.Graphic2D.NativeDrawing
+ * @param OH_Drawing_TextStyle Indicates the pointer to a text style object <b>OH_Drawing_TextStyle</b>.
+ * @param OH_Drawing_Brush Indicates the pointer to a brush object <b>OH_Drawing_Brush</b>.
+ * @since 12
+ * @version 1.0
+ */
+void OH_Drawing_TextStyleGetForegroundBrush(OH_Drawing_TextStyle*, OH_Drawing_Brush*);
+
+/**
+ * @brief Sets the foreground pen style.
+ *
+ * @syscap SystemCapability.Graphic.Graphic2D.NativeDrawing
+ * @param OH_Drawing_TextStyle Indicates the pointer to a text style object <b>OH_Drawing_TextStyle</b>.
+ * @param OH_Drawing_Pen Indicates the pointer to a pen object <b>OH_Drawing_Pen</b>.
+ * @since 12
+ * @version 1.0
+ */
+void OH_Drawing_SetTextStyleForegroundPen(OH_Drawing_TextStyle*, OH_Drawing_Pen*);
+
+/**
+ * @brief Gets the foreground pen style.
+ *
+ * @syscap SystemCapability.Graphic.Graphic2D.NativeDrawing
+ * @param OH_Drawing_TextStyle Indicates the pointer to a text style object <b>OH_Drawing_TextStyle</b>.
+ * @param OH_Drawing_Pen Indicates the pointer to a pen object <b>OH_Drawing_Pen</b>.
+ * @since 12
+ * @version 1.0
+ */
+void OH_Drawing_TextStyleGetForegroundPen(OH_Drawing_TextStyle*, OH_Drawing_Pen*);
+
+/**
+ * @brief Sets the background brush style.
+ *
+ * @syscap SystemCapability.Graphic.Graphic2D.NativeDrawing
+ * @param OH_Drawing_TextStyle Indicates the pointer to a text style object <b>OH_Drawing_TextStyle</b>.
+ * @param OH_Drawing_Brush Indicates the pointer to a brush object <b>OH_Drawing_Brush</b>.
+ * @since 12
+ * @version 1.0
+ */
+void OH_Drawing_SetTextStyleBackgroundBrush(OH_Drawing_TextStyle*, OH_Drawing_Brush*);
+
+/**
+ * @brief Gets the background brush style.
+ *
+ * @syscap SystemCapability.Graphic.Graphic2D.NativeDrawing
+ * @param OH_Drawing_TextStyle Indicates the pointer to a text style object <b>OH_Drawing_TextStyle</b>.
+ * @param OH_Drawing_Brush Indicates the pointer to a brush object <b>OH_Drawing_Brush</b>.
+ * @since 12
+ * @version 1.0
+ */
+void OH_Drawing_TextStyleGetBackgroundBrush(OH_Drawing_TextStyle*, OH_Drawing_Brush*);
+
+/**
+ * @brief Sets the background pen style.
+ *
+ * @syscap SystemCapability.Graphic.Graphic2D.NativeDrawing
+ * @param OH_Drawing_TextStyle Indicates the pointer to a text style object <b>OH_Drawing_TextStyle</b>.
+ * @param OH_Drawing_Pen Indicates the pointer to a pen object <b>OH_Drawing_Pen</b>.
+ * @since 12
+ * @version 1.0
+ */
+void OH_Drawing_SetTextStyleBackgroundPen(OH_Drawing_TextStyle*, OH_Drawing_Pen*);
+
+/**
+ * @brief Gets the background pen style.
+ *
+ * @syscap SystemCapability.Graphic.Graphic2D.NativeDrawing
+ * @param OH_Drawing_TextStyle Indicates the pointer to a text style object <b>OH_Drawing_TextStyle</b>.
+ * @param OH_Drawing_Pen Indicates the pointer to a pen object <b>OH_Drawing_Pen</b>.
+ * @since 12
+ * @version 1.0
+ */
+void OH_Drawing_TextStyleGetBackgroundPen(OH_Drawing_TextStyle*, OH_Drawing_Pen*);
+
+/**
+ * @brief Creates a pointer to an <b>OH_Drawing_TypographyCreate</b> object.
+ *
+ * @syscap SystemCapability.Graphic.Graphic2D.NativeDrawing
+ * @param OH_Drawing_TypographyStyle Indicates the pointer to an <b>OH_Drawing_TypographyStyle</b> object.
+ * @param OH_Drawing_FontCollection Indicates the pointer to an <b>OH_Drawing_FontCollection</b> object.
+ * @return Returns the pointer to the <b>OH_Drawing_TypographyCreate</b> object created.
+ * @since 8
+ * @version 1.0
+ */
+OH_Drawing_TypographyCreate* OH_Drawing_CreateTypographyHandler(OH_Drawing_TypographyStyle*,
+    OH_Drawing_FontCollection*);
+
+/**
+ * @brief Releases the memory occupied by an <b>OH_Drawing_TypographyCreate</b> object.
+ *
+ * @syscap SystemCapability.Graphic.Graphic2D.NativeDrawing
+ * @param OH_Drawing_TypographyCreate Indicates the pointer to an <b>OH_Drawing_TypographyCreate</b> object.
+ * @since 8
+ * @version 1.0
+ */
+void OH_Drawing_DestroyTypographyHandler(OH_Drawing_TypographyCreate*);
+
+/**
+ * @brief Sets the text style.
+ *
+ * @syscap SystemCapability.Graphic.Graphic2D.NativeDrawing
+ * @param OH_Drawing_TypographyCreate Indicates the pointer to an <b>OH_Drawing_TypographyCreate</b> object.
+ * @param OH_Drawing_TextStyle Indicates the pointer to an <b>OH_Drawing_TextStyle</b> object.
+ * @since 8
+ * @version 1.0
+ */
+void OH_Drawing_TypographyHandlerPushTextStyle(OH_Drawing_TypographyCreate*, OH_Drawing_TextStyle*);
+
+/**
+ * @brief Sets the text content.
+ *
+ * @syscap SystemCapability.Graphic.Graphic2D.NativeDrawing
+ * @param OH_Drawing_TypographyCreate Indicates the pointer to an <b>OH_Drawing_TypographyCreate</b> object.
+ * @param char Indicates the pointer to the text content to set.
+ * @since 8
+ * @version 1.0
+ */
+void OH_Drawing_TypographyHandlerAddText(OH_Drawing_TypographyCreate*, const char*);
+
+/**
+ * @brief Removes the topmost style in the stack, leaving the remaining styles in effect.
+ *
+ * @syscap SystemCapability.Graphic.Graphic2D.NativeDrawing
+ * @param OH_Drawing_TypographyCreate Indicates the pointer to an <b>OH_Drawing_TypographyCreate</b> object.
+ * @since 8
+ * @version 1.0
+ */
+void OH_Drawing_TypographyHandlerPopTextStyle(OH_Drawing_TypographyCreate*);
+
+/**
+ * @brief Creates an <b>OH_Drawing_Typography</b> object.
+ *
+ * @syscap SystemCapability.Graphic.Graphic2D.NativeDrawing
+ * @param OH_Drawing_TypographyCreate Indicates the pointer to an <b>OH_Drawing_TypographyCreate</b> object.
+ * @return Returns the pointer to the <b>OH_Drawing_Typography</b> object created.
+ * @since 8
+ * @version 1.0
+ */
+OH_Drawing_Typography* OH_Drawing_CreateTypography(OH_Drawing_TypographyCreate*);
+
+/**
+ * @brief Releases the memory occupied by an <b>OH_Drawing_Typography</b> object.
+ *
+ * @syscap SystemCapability.Graphic.Graphic2D.NativeDrawing
+ * @param OH_Drawing_Typography Indicates the pointer to an <b>OH_Drawing_Typography</b> object.
+ * @since 8
+ * @version 1.0
+ */
+void OH_Drawing_DestroyTypography(OH_Drawing_Typography*);
+
+/**
+ * @brief Lays out the typography.
+ *
+ * @syscap SystemCapability.Graphic.Graphic2D.NativeDrawing
+ * @param OH_Drawing_Typography Indicates the pointer to an <b>OH_Drawing_Typography</b> object.
+ * @param double Indicates the maximum text width to set.
+ * @since 8
+ * @version 1.0
+ */
+void OH_Drawing_TypographyLayout(OH_Drawing_Typography*, double /* maxWidth */);
+
+/**
+ * @brief Paints text on the canvas.
+ *
+ * @syscap SystemCapability.Graphic.Graphic2D.NativeDrawing
+ * @param OH_Drawing_Typography Indicates the pointer to an <b>OH_Drawing_Typography</b> object.
+ * @param OH_Drawing_Canvas Indicates the pointer to an <b>OH_Drawing_Canvas</b> object.
+ * @param double Indicates the x coordinate.
+ * @param double Indicates the y coordinate.
+ * @since 8
+ * @version 1.0
+ */
+void OH_Drawing_TypographyPaint(OH_Drawing_Typography*, OH_Drawing_Canvas*,
+    double /* potisionX */, double /* potisionY */);
+
+/**
+ * @brief Gets the max width.
+ *
+ * @syscap SystemCapability.Graphic.Graphic2D.NativeDrawing
+ * @param OH_Drawing_Typography Indicates the pointer to an <b>OH_Drawing_Typography</b> object.
+ * @return Returns the max width.
+ * @since 9
+ * @version 1.1
+ */
+double OH_Drawing_TypographyGetMaxWidth(OH_Drawing_Typography*);
+
+/**
+ * @brief Gets the height.
+ *
+ * @syscap SystemCapability.Graphic.Graphic2D.NativeDrawing
+ * @param OH_Drawing_Typography Indicates the pointer to an <b>OH_Drawing_Typography</b> object.
+ * @return Returns the height.
+ * @since 9
+ * @version 1.1
+ */
+double OH_Drawing_TypographyGetHeight(OH_Drawing_Typography*);
+
+/**
+ * @brief Obtains the width of the longest line. You are advised to round up the return value in actual use.
+ * When the text content is empty, the minimum float value,
+ * that is, -340282346638528859811704183484516925440.000000, is returned.
+ *
+ * @syscap SystemCapability.Graphic.Graphic2D.NativeDrawing
+ * @param OH_Drawing_Typography Pointer to an <b>OH_Drawing_Typography</b> object, which is obtained by
+ * {@link OH_Drawing_CreateTypography}.
+ * @return Returns the width of the longest line.
+ * @since 9
+ * @version 1.1
+ */
+double OH_Drawing_TypographyGetLongestLine(OH_Drawing_Typography*);
+
+/**
+ * @brief Gets the min intrinsic width.
+ *
+ * @syscap SystemCapability.Graphic.Graphic2D.NativeDrawing
+ * @param OH_Drawing_Typography Indicates the pointer to an <b>OH_Drawing_Typography</b> object.
+ * @return Returns the min intrinsic width.
+ * @since 9
+ * @version 1.1
+ */
+double OH_Drawing_TypographyGetMinIntrinsicWidth(OH_Drawing_Typography*);
+
+/**
+ * @brief Gets the max intrinsic width.
+ *
+ * @syscap SystemCapability.Graphic.Graphic2D.NativeDrawing
+ * @param OH_Drawing_Typography Indicates the pointer to an <b>OH_Drawing_Typography</b> object.
+ * @return Returns the max intrinsic width.
+ * @since 9
+ * @version 1.1
+ */
+double OH_Drawing_TypographyGetMaxIntrinsicWidth(OH_Drawing_Typography*);
+
+/**
+ * @brief Gets the alphabetic baseline.
+ *
+ * @syscap SystemCapability.Graphic.Graphic2D.NativeDrawing
+ * @param OH_Drawing_Typography Indicates the pointer to an <b>OH_Drawing_Typography</b> object.
+ * @return Returns the alphabetic baseline.
+ * @since 9
+ * @version 1.1
+ */
+double OH_Drawing_TypographyGetAlphabeticBaseline(OH_Drawing_Typography*);
+
+/**
+ * @brief Gets the ideographic baseline.
+ *
+ * @syscap SystemCapability.Graphic.Graphic2D.NativeDrawing
+ * @param OH_Drawing_Typography Indicates the pointer to an <b>OH_Drawing_Typography</b> object.
+ * @return Returns the ideographic baseline.
+ * @since 9
+ * @version 1.1
+ */
+double OH_Drawing_TypographyGetIdeographicBaseline(OH_Drawing_Typography*);
+
+/**
+ * @brief Sets the placeholder.
+ *
+ * @syscap SystemCapability.Graphic.Graphic2D.NativeDrawing
+ * @param OH_Drawing_TypographyCreate Indicates the pointer to an <b>OH_Drawing_TypographyCreate</b> object.
+ * @param OH_Drawing_PlaceholderSpan Indicates the pointer to an <b>OH_Drawing_PlaceholderSpan</b> object.
+ * @since 11
+ * @version 1.0
+ */
+void OH_Drawing_TypographyHandlerAddPlaceholder(OH_Drawing_TypographyCreate*, OH_Drawing_PlaceholderSpan*);
+
+/**
+ * @brief Gets the exceed maxLines.
+ *
+ * @syscap SystemCapability.Graphic.Graphic2D.NativeDrawing
+ * @param OH_Drawing_Typography Indicates the pointer to an <b>OH_Drawing_Typography</b> object.
+ * @return Returns the exceed maxLines.
+ * @since 11
+ * @version 1.0
+ */
+bool OH_Drawing_TypographyDidExceedMaxLines(OH_Drawing_Typography*);
+
+/**
+ * @brief Gets the rects for range.
+ *
+ * @syscap SystemCapability.Graphic.Graphic2D.NativeDrawing
+ * @param OH_Drawing_Typography Indicates the pointer to an <b>OH_Drawing_Typography</b> object.
+ * @param size_t Indicates the start of range to set.
+ * @param size_t Indicates the end of range to set.
+ * @param OH_Drawing_RectHeightStyle Indicates the height style to set.
+ * For details, see the enum <b>OH_Drawing_RectHeightStyle</b>.
+ * @param OH_Drawing_RectWidthStyle Indicates the width style to set.
+ * For details, see the enum <b>OH_Drawing_RectWidthStyle</b>.
+ * @return Returns the rects for range.
+ * @since 11
+ * @version 1.0
+ */
+OH_Drawing_TextBox* OH_Drawing_TypographyGetRectsForRange(OH_Drawing_Typography*,
+    size_t, size_t, OH_Drawing_RectHeightStyle, OH_Drawing_RectWidthStyle);
+
+/**
+ * @brief Gets the rects for placeholders.
+ *
+ * @syscap SystemCapability.Graphic.Graphic2D.NativeDrawing
+ * @param OH_Drawing_Typography Indicates the pointer to an <b>OH_Drawing_Typography</b> object.
+ * @return Returns the rects for placeholders.
+ * @since 11
+ * @version 1.0
+ */
+OH_Drawing_TextBox* OH_Drawing_TypographyGetRectsForPlaceholders(OH_Drawing_Typography*);
+
+/**
+ * @brief Gets left from textbox.
+ *
+ * @syscap SystemCapability.Graphic.Graphic2D.NativeDrawing
+ * @param OH_Drawing_TextBox Indicates the pointer to an <b>OH_Drawing_TextBox</b> object.
+ * @param int Indicates the index of textbox.
+ * @return Returns left from textbox.
+ * @since 11
+ * @version 1.0
+ */
+float OH_Drawing_GetLeftFromTextBox(OH_Drawing_TextBox*, int);
+
+/**
+ * @brief Gets right from textbox.
+ *
+ * @syscap SystemCapability.Graphic.Graphic2D.NativeDrawing
+ * @param OH_Drawing_TextBox Indicates the pointer to an <b>OH_Drawing_TextBox</b> object.
+ * @param int Indicates the index of textbox.
+ * @return Returns right from textbox.
+ * @since 11
+ * @version 1.0
+ */
+float OH_Drawing_GetRightFromTextBox(OH_Drawing_TextBox*, int);
+
+/**
+ * @brief Gets top from textbox.
+ *
+ * @syscap SystemCapability.Graphic.Graphic2D.NativeDrawing
+ * @param OH_Drawing_TextBox Indicates the pointer to an <b>OH_Drawing_TextBox</b> object.
+ * @param int Indicates the index of textbox.
+ * @return Returns top from textbox.
+ * @since 11
+ * @version 1.0
+ */
+float OH_Drawing_GetTopFromTextBox(OH_Drawing_TextBox*, int);
+
+/**
+ * @brief Gets bottom from textbox.
+ *
+ * @syscap SystemCapability.Graphic.Graphic2D.NativeDrawing
+ * @param OH_Drawing_TextBox Indicates the pointer to an <b>OH_Drawing_TextBox</b> object.
+ * @param int Indicates the index of textbox.
+ * @return Returns bottom from textbox.
+ * @since 11
+ * @version 1.0
+ */
+float OH_Drawing_GetBottomFromTextBox(OH_Drawing_TextBox*, int);
+
+/**
+ * @brief Gets direction from textbox.
+ *
+ * @syscap SystemCapability.Graphic.Graphic2D.NativeDrawing
+ * @param OH_Drawing_TextBox Indicates the pointer to an <b>OH_Drawing_TextBox</b> object.
+ * @param int Indicates the index of textbox.
+ * @return Returns direction from textbox.
+ * @since 11
+ * @version 1.0
+ */
+int OH_Drawing_GetTextDirectionFromTextBox(OH_Drawing_TextBox*, int);
+
+/**
+ * @brief Gets size of textbox.
+ *
+ * @syscap SystemCapability.Graphic.Graphic2D.NativeDrawing
+ * @param OH_Drawing_TextBox Indicates the pointer to an <b>OH_Drawing_TextBox</b> object.
+ * @return Returns size of textbox.
+ * @since 11
+ * @version 1.0
+ */
+size_t OH_Drawing_GetSizeOfTextBox(OH_Drawing_TextBox*);
+
+/**
+ * @brief Gets the glyphposition at coordinate.
+ *
+ * @syscap SystemCapability.Graphic.Graphic2D.NativeDrawing
+ * @param OH_Drawing_Typography Indicates the pointer to an <b>OH_Drawing_Typography</b> object.
+ * @param double Indicates the positionX of typography to set.
+ * @param double Indicates the positionY of typography to set.
+ * @return Returns the glyphposition at coordinate.
+ * @since 11
+ * @version 1.0
+ */
+OH_Drawing_PositionAndAffinity* OH_Drawing_TypographyGetGlyphPositionAtCoordinate(OH_Drawing_Typography*,
+    double, double);
+
+/**
+ * @brief Gets the glyphposition at coordinate with cluster.
+ *
+ * @syscap SystemCapability.Graphic.Graphic2D.NativeDrawing
+ * @param OH_Drawing_Typography Indicates the pointer to an <b>OH_Drawing_Typography</b> object.
+ * @param double Indicates the positionX of typography to set.
+ * @param double Indicates the positionY of typography to set.
+ * @return Returns the glyphposition at coordinate with cluster.
+ * @since 11
+ * @version 1.0
+ */
+OH_Drawing_PositionAndAffinity* OH_Drawing_TypographyGetGlyphPositionAtCoordinateWithCluster(OH_Drawing_Typography*,
+    double, double);
+
+/**
+ * @brief Gets position from position and affinity.
+ *
+ * @syscap SystemCapability.Graphic.Graphic2D.NativeDrawing
+ * @param OH_Drawing_PositionAndAffinity Indicates the pointer to an <b>OH_Drawing_PositionAndAffinity</b> object.
+ * @return Returns position from position and affinity.
+ * @since 11
+ * @version 1.0
+ */
+size_t OH_Drawing_GetPositionFromPositionAndAffinity(OH_Drawing_PositionAndAffinity*);
+
+/**
+ * @brief Gets affinity from position and affinity.
+ *
+ * @syscap SystemCapability.Graphic.Graphic2D.NativeDrawing
+ * @param OH_Drawing_PositionAndAffinity Indicates the pointer to an <b>OH_Drawing_PositionAndAffinity</b> object.
+ * @return Returns affinity from position and affinity.
+ * @since 11
+ * @version 1.0
+ */
+int OH_Drawing_GetAffinityFromPositionAndAffinity(OH_Drawing_PositionAndAffinity*);
+
+/**
+ * @brief Gets the word boundary.
+ *
+ * @syscap SystemCapability.Graphic.Graphic2D.NativeDrawing
+ * @param OH_Drawing_Typography Indicates the pointer to an <b>OH_Drawing_Typography</b> object.
+ * @param size_t Indicates the size of text to set.
+ * @return Returns the word boundary.
+ * @since 11
+ * @version 1.0
+ */
+OH_Drawing_Range* OH_Drawing_TypographyGetWordBoundary(OH_Drawing_Typography*, size_t);
+
+/**
+ * @brief Gets start from range.
+ *
+ * @syscap SystemCapability.Graphic.Graphic2D.NativeDrawing
+ * @param OH_Drawing_Range Indicates the pointer to an <b>OH_Drawing_Range</b> object.
+ * @return Returns start from range.
+ * @since 11
+ * @version 1.0
+ */
+size_t OH_Drawing_GetStartFromRange(OH_Drawing_Range*);
+
+/**
+ * @brief Gets end from range.
+ *
+ * @syscap SystemCapability.Graphic.Graphic2D.NativeDrawing
+ * @param OH_Drawing_Range Indicates the pointer to an <b>OH_Drawing_Range</b> object.
+ * @return Returns end from range.
+ * @since 11
+ * @version 1.0
+ */
+size_t OH_Drawing_GetEndFromRange(OH_Drawing_Range*);
+
+/**
+ * @brief Gets the line count.
+ *
+ * @syscap SystemCapability.Graphic.Graphic2D.NativeDrawing
+ * @param OH_Drawing_Typography Indicates the pointer to an <b>OH_Drawing_Typography</b> object.
+ * @return Returns the line count.
+ * @since 11
+ * @version 1.0
+ */
+size_t OH_Drawing_TypographyGetLineCount(OH_Drawing_Typography*);
+
+/**
+ * @brief Sets the decoration style.
+ *
+ * @syscap SystemCapability.Graphic.Graphic2D.NativeDrawing
+ * @param OH_Drawing_TextStyle Indicates the pointer to an <b>OH_Drawing_TextStyle</b> object.
+ * @param int Indicates the text decoration style to set.
+ * For details, see the enum <b>OH_Drawing_TextDecorationStyle</b>.
+ * @since 11
+ * @version 1.0
+ */
+void OH_Drawing_SetTextStyleDecorationStyle(OH_Drawing_TextStyle*, int);
+
+/**
+ * @brief Sets the decoration thickness scale.
+ *
+ * @syscap SystemCapability.Graphic.Graphic2D.NativeDrawing
+ * @param OH_Drawing_TextStyle Indicates the pointer to an <b>OH_Drawing_TextStyle</b> object.
+ * @param double Indicates the thickness scale of text decoration to set.
+ * @since 11
+ * @version 1.0
+ */
+void OH_Drawing_SetTextStyleDecorationThicknessScale(OH_Drawing_TextStyle*, double);
+
+/**
+ * @brief Sets the letter spacing.
+ *
+ * @syscap SystemCapability.Graphic.Graphic2D.NativeDrawing
+ * @param OH_Drawing_TextStyle Indicates the pointer to an <b>OH_Drawing_TextStyle</b> object.
+ * @param double Indicates the letter space to set.
+ * @since 11
+ * @version 1.0
+ */
+void OH_Drawing_SetTextStyleLetterSpacing(OH_Drawing_TextStyle*, double);
+
+/**
+ * @brief Sets the word spacing.
+ *
+ * @syscap SystemCapability.Graphic.Graphic2D.NativeDrawing
+ * @param OH_Drawing_TextStyle Indicates the pointer to an <b>OH_Drawing_TextStyle</b> object.
+ * @param double Indicates the word space to set.
+ * @since 11
+ * @version 1.0
+ */
+void OH_Drawing_SetTextStyleWordSpacing(OH_Drawing_TextStyle*, double);
+
+/**
+ * @brief Sets the half leading.
+ *
+ * @syscap SystemCapability.Graphic.Graphic2D.NativeDrawing
+ * @param OH_Drawing_TextStyle Indicates the pointer to an <b>OH_Drawing_TextStyle</b> object.
+ * @param bool Indicates the half leading to set.
+ * @since 11
+ * @version 1.0
+ */
+void OH_Drawing_SetTextStyleHalfLeading(OH_Drawing_TextStyle*, bool);
+
+/**
+ * @brief Sets the ellipsis.
+ *
+ * @syscap SystemCapability.Graphic.Graphic2D.NativeDrawing
+ * @param OH_Drawing_TextStyle Indicates the pointer to an <b>OH_Drawing_TextStyle</b> object.
+ * @param char* Indicates the pointer to ellipsis style.
+ * @since 11
+ * @version 1.0
+ */
+void OH_Drawing_SetTextStyleEllipsis(OH_Drawing_TextStyle*, const char*);
+
+/**
+ * @brief Sets the ellipsis modal.
+ *
+ * @syscap SystemCapability.Graphic.Graphic2D.NativeDrawing
+ * @param OH_Drawing_TextStyle Indicates the pointer to an <b>OH_Drawing_TextStyle</b> object.
+ * @param int Indicates the ellipsis model to set. For details, see the enum <b>OH_Drawing_EllipsisModal</b>.
+ * @since 11
+ * @version 1.0
+ */
+void OH_Drawing_SetTextStyleEllipsisModal(OH_Drawing_TextStyle*, int);
+
+/**
+ * @brief Sets the break strategy.
+ *
+ * @syscap SystemCapability.Graphic.Graphic2D.NativeDrawing
+ * @param OH_Drawing_TypographyStyle Indicates the pointer to an <b>OH_Drawing_TypographyStyle</b> object.
+ * @param int Indicates the break strategy to set. For details, see the enum <b>OH_Drawing_BreakStrategy</b>.
+ * @since 11
+ * @version 1.0
+ */
+void OH_Drawing_SetTypographyTextBreakStrategy(OH_Drawing_TypographyStyle*, int);
+
+/**
+ * @brief Sets the word break type.
+ *
+ * @syscap SystemCapability.Graphic.Graphic2D.NativeDrawing
+ * @param OH_Drawing_TypographyStyle Indicates the pointer to an <b>OH_Drawing_TypographyStyle</b> object.
+ * @param int Indicates the word break type to set. For details, see the enum <b>OH_Drawing_WordBreakType</b>.
+ * @since 11
+ * @version 1.0
+ */
+void OH_Drawing_SetTypographyTextWordBreakType(OH_Drawing_TypographyStyle*, int);
+
+/**
+ * @brief Sets the ellipsis modal.
+ *
+ * @syscap SystemCapability.Graphic.Graphic2D.NativeDrawing
+ * @param OH_Drawing_TypographyStyle Indicates the pointer to an <b>OH_Drawing_TypographyStyle</b> object.
+ * @param int Indicates the ellipsis modal to set. For details, see the enum <b>OH_Drawing_EllipsisModal</b>.
+ * @since 11
+ * @version 1.0
+ */
+void OH_Drawing_SetTypographyTextEllipsisModal(OH_Drawing_TypographyStyle*, int);
+
+/**
+ * @brief get line height.
+ *
+ * @syscap SystemCapability.Graphic.Graphic2D.NativeDrawing
+ * @param OH_Drawing_Typography Indicates the pointer to an <b>OH_Drawing_Typography</b> object.
+ * @param int Indicates the line number.
+ * @return Returns line height.
+ * @since 11
+ * @version 1.0
+ */
+double OH_Drawing_TypographyGetLineHeight(OH_Drawing_Typography*, int);
+
+/**
+ * @brief get line width.
+ *
+ * @syscap SystemCapability.Graphic.Graphic2D.NativeDrawing
+ * @param OH_Drawing_Typography Indicates the pointer to an <b>OH_Drawing_Typography</b> object.
+ * @param int Indicates the line number.
+ * @return Returns line width.
+ * @since 11
+ * @version 1.0
+ */
+double OH_Drawing_TypographyGetLineWidth(OH_Drawing_Typography*, int);
+
+/**
+ * @brief get line text range.
+ *
+ * @syscap SystemCapability.Graphic.Graphic2D.NativeDrawing
+ * @param OH_Drawing_Typography Indicates the pointer to an <b>OH_Drawing_Typography</b> object.
+ * @param int Indicates the line number.
+ * @param bool Indicates whether spaces are contained.
+ * @return Returns line text range.
+ * @since 12
+ * @version 1.0
+ */
+OH_Drawing_Range* OH_Drawing_TypographyGetLineTextRange(OH_Drawing_Typography*, int, bool);
+
+/**
+ * @brief Creates an <b>OH_Drawing_FontDescriptor</b> object.
+ *
+ * @syscap SystemCapability.Graphic.Graphic2D.NativeDrawing
+ * @return Returns the pointer to the font descriptor object <b>OH_Drawing_FontDescriptor</b> created.
+ * @since 12
+ * @version 1.0
+ */
+OH_Drawing_FontDescriptor* OH_Drawing_CreateFontDescriptor(void);
+
+/**
+ * @brief Releases the memory occupied by an <b>OH_Drawing_FontDescriptor</b> object.
+ *
+ * @syscap SystemCapability.Graphic.Graphic2D.NativeDrawing
+ * @param OH_Drawing_FontDescriptor the pointer to the font descriptor object <b>OH_Drawing_FontDescriptor</b>.
+ * @since 12
+ * @version 1.0
+ */
+void OH_Drawing_DestroyFontDescriptor(OH_Drawing_FontDescriptor*);
+
+/**
+ * @brief Creates an <b>OH_Drawing_FontParser</b> object.
+ *
+ * @syscap SystemCapability.Graphic.Graphic2D.NativeDrawing
+ * @return Returns the pointer to the font parser object <b>OH_Drawing_FontParser</b>.
+ * @since 12
+ * @version 1.0
+ */
+OH_Drawing_FontParser* OH_Drawing_CreateFontParser(void);
+
+/**
+ * @brief Releases the memory occupied by an <b>OH_Drawing_FontParser</b> object.
+ *
+ * @syscap SystemCapability.Graphic.Graphic2D.NativeDrawing
+ * @param OH_Drawing_FontParser Indicates the pointer to the font parser object <b>OH_Drawing_FontParser</b>.
+ * @since 12
+ * @version 1.0
+ */
+void OH_Drawing_DestroyFontParser(OH_Drawing_FontParser*);
+
+/**
+ * @brief Gets a list of system font names.
+ *
+ * @syscap SystemCapability.Graphic.Graphic2D.NativeDrawing
+ * @param OH_Drawing_FontParser Indicates the pointer to the font parser object <b>OH_Drawing_FontParser</b>.
+ * @param size_t Returns the number of obtained system font names.
+ * @return Returns a list of obtained system fonts.
+ * @since 12
+ * @version 1.0
+ */
+char** OH_Drawing_FontParserGetSystemFontList(OH_Drawing_FontParser*, size_t*);
+
+/**
+ * @brief Releases the memory occupied by a list of system font names.
+ *
+ * @syscap SystemCapability.Graphic.Graphic2D.NativeDrawing
+ * @param char** Indicates the pointer to a list of system font names.
+ * @param size_t The number of obtained system font names.
+ * @since 12
+ * @version 1.0
+ */
+void OH_Drawing_DestroySystemFontList(char**, size_t);
+
+/**
+ * @brief Gets information about the system font by font name.
+ *
+ * @syscap SystemCapability.Graphic.Graphic2D.NativeDrawing
+ * @param OH_Drawing_FontParser Indicates the pointer to the font parser object <b>OH_Drawing_FontParser</b>.
+ * @param char** font name.
+ * @return Returns system fonts information.
+ * @since 12
+ * @version 1.0
+ */
+OH_Drawing_FontDescriptor* OH_Drawing_FontParserGetFontByName(OH_Drawing_FontParser*, const char*);
+
+/**
+ * @brief Get line metrics information.
+ *
+ * @syscap SystemCapability.Graphic.Graphic2D.NativeDrawing
+ * @param OH_Drawing_Typography Indicates the pointer to a typography object <b>OH_Drawing_Typography</b>.
+ * @return Indicates the pointer to a lime metrics object <b>OH_Drawing_LineMetrics</b>.
+ * @since 12
+ * @version 1.0
+ */
+OH_Drawing_LineMetrics* OH_Drawing_TypographyGetLineMetrics(OH_Drawing_Typography*);
+
+/**
+ * @brief Get the number of lines.
+ *
+ * @syscap SystemCapability.Graphic.Graphic2D.NativeDrawing
+ * @param OH_Drawing_LineMetrics Indicates the pointer to a lime metrics object <b>OH_Drawing_LineMetrics</b>.
+ * @return Returns the number of lines.
+ * @since 12
+ * @version 1.0
+ */
+size_t OH_Drawing_LineMetricsGetSize(OH_Drawing_LineMetrics*);
+
+/**
+ * @brief Releases the memory occupied by line metrics.
+ *
+ * @syscap SystemCapability.Graphic.Graphic2D.NativeDrawing
+ * @param OH_Drawing_LineMetrics Indicates the pointer to a lime metrics object <b>OH_Drawing_LineMetrics</b>.
+ * @since 12
+ * @version 1.0
+ */
+void OH_Drawing_DestroyLineMetrics(OH_Drawing_LineMetrics*);
+
+/**
+ * @brief Gets the specified line by line number.
+ *
+ * @syscap SystemCapability.Graphic.Graphic2D.NativeDrawing
+ * @param OH_Drawing_Typography Indicates the pointer to a typography object <b>OH_Drawing_Typography</b>.
+ * @param int Line number.
+ * @param OH_Drawing_LineMetrics Indicates the pointer to a lime metrics object <b>OH_Drawing_LineMetrics</b>.
+ * @return Whether the line metrics was obtained.
+ * @since 12
+ * @version 1.0
+ */
+bool OH_Drawing_TypographyGetLineMetricsAt(OH_Drawing_Typography*, int, OH_Drawing_LineMetrics*);
+
+/**
+ * @brief  Sets the ellipsis of lines in a text file.
+ *
+ * @syscap SystemCapability.Graphic.Graphic2D.NativeDrawing
+ * @param OH_Drawing_Typography Indicates the pointer to a typography object <b>OH_Drawing_Typography</b>.
+ * @param char Indicates the line textellipsis.
+ * @since 12
+ * @version 1.0
+ */
+void OH_Drawing_SetTypographyTextEllipsis(OH_Drawing_TypographyStyle*, const char*);
+
+/**
+ * @brief Sets the locale of lines in a text file.
+ *
+ * @syscap SystemCapability.Graphic.Graphic2D.NativeDrawing
+ * @param OH_Drawing_TypographyStyle Indicates the pointer to a typography style object <b>OH_Drawing_TypographyStyle</b>.
+ * @param char Indicates the pointer to the locale to set.
+ * @since 12
+ * @version 1.0
+ */
+void OH_Drawing_SetTypographyTextLocale(OH_Drawing_TypographyStyle*, const char*);
+
+/**
+ * @brief Sets the textSplitRatio of lines in a text file.
+ *
+ * @syscap SystemCapability.Graphic.Graphic2D.NativeDrawing
+ * @param OH_Drawing_TypographyStyle Indicates the pointer to a typography style object <b>OH_Drawing_TypographyStyle</b>.
+ * @param float Indicates the textSplitRatio of lines to set.
+ * @since 12
+ * @version 1.0
+ */
+void OH_Drawing_SetTypographyTextSplitRatio(OH_Drawing_TypographyStyle*, float);
+
+/**
+ * @brief Gets the TextStyle of lines in a text file.
+ *
+ * @syscap SystemCapability.Graphic.Graphic2D.NativeDrawing
+ * @param OH_Drawing_TypographyStyle Indicates the pointer to a typography style object <b>OH_Drawing_TypographyStyle</b>.
+ * @return Returns line text textstyle.
+ * @since 12
+ * @version 1.0
+ */
+OH_Drawing_TextStyle* OH_Drawing_TypographyGetTextStyle(OH_Drawing_TypographyStyle*);
+
+/**
+ * @brief Gets the EffectiveAlign of lines in a text file.
+ *
+ * @syscap SystemCapability.Graphic.Graphic2D.NativeDrawing
+ * @param OH_Drawing_TypographyStyle Indicates the pointer to a typography style object <b>OH_Drawing_TypographyStyle</b>.
+ * @return Returns line text align.
+ * @since 12
+ * @version 1.0
+ */
+int OH_Drawing_TypographyGetEffectiveAlignment(OH_Drawing_TypographyStyle*);
+
+/**
+ * @brief Gets the UnlimitedLines of lines in a text file.
+ *
+ * @syscap SystemCapability.Graphic.Graphic2D.NativeDrawing
+ * @param OH_Drawing_TypographyStyle Indicates the pointer to a typography style object <b>OH_Drawing_TypographyStyle</b>.
+ * @return Returns whether the text has a maximum line limit, with true indicating a maximum line limit and false indicating no maximum line limit.
+ * @since 12
+ * @version 1.0
+ */
+bool OH_Drawing_TypographyIsLineUnlimited(OH_Drawing_TypographyStyle*);
+
+/**
+ * @brief Gets the IsEllipsized of lines in a text file.
+ *
+ * @syscap SystemCapability.Graphic.Graphic2D.NativeDrawing
+ * @param OH_Drawing_TypographyStyle Indicates the pointer to a typography style object <b>OH_Drawing_TypographyStyle</b>.
+ * @return Returns whether the text has ellipsis, true meaning there is an ellipsis and false meaning there is no ellipsis.
+ * @since 12
+ * @version 1.0
+ */
+bool OH_Drawing_TypographyIsEllipsized(OH_Drawing_TypographyStyle*);
+
+/**
+ * @brief set line textstyle.
+ *
+ * @syscap SystemCapability.Graphic.Graphic2D.NativeDrawing
+ * @param OH_Drawing_TypographyStyle Indicates the pointer to a typography style object <b>OH_Drawing_TypographyStyle</b>.
+ * @param OH_Drawing_TextStyle Indicates the pointer to a text style object <b>OH_Drawing_TextStyle</b>.
+ * @since 12
+ * @version 1.0
+ */
+void OH_Drawing_SetTypographyTextStyle(OH_Drawing_TypographyStyle*, OH_Drawing_TextStyle*);
+
+/**
+ * @brief get line fontmetrics.
+ *
+ * @syscap SystemCapability.Graphic.Graphic2D.NativeDrawing
+ * @param OH_Drawing_Typography Indicates the pointer to a typography object <b>OH_Drawing_Typography</b>.
+ * @param OH_Drawing_TextStyle Indicates the pointer to a text style object <b>OH_Drawing_TextStyle</b>.
+ * @param OH_Drawing_Font_Metrics Indicates the pointer to a font metrics object <b>OH_Drawing_Font_Metrics</b>.
+ * @return Whether the font metrics was obtained.
+ * @since 12
+ * @version 1.0
+ */
+bool OH_Drawing_TextStyleGetFontMetrics(OH_Drawing_Typography*, OH_Drawing_TextStyle*, OH_Drawing_Font_Metrics*);
+
+/**
+ * @brief Gets the position of the specified line or the first text of the specified line.
+ *
+ * @syscap SystemCapability.Graphic.Graphic2D.NativeDrawing
+ * @param OH_Drawing_Typography Indicates the pointer to a typography object <b>OH_Drawing_Typography</b>.
+ * @param int Line number.
+ * @param bool True is the information for the whole line, and false is the information to get the first character
+ * @param bool Whether the text width contains whitespace.
+ * @param OH_Drawing_LineMetrics Indicates the pointer to a lime metrics object <b>OH_Drawing_LineMetrics</b>.
+ * @return return whether the information was successfully fetched.
+ * @since 12
+ * @version 1.0
+ */
+bool OH_Drawing_TypographyGetLineInfo(OH_Drawing_Typography*, int, bool, bool, OH_Drawing_LineMetrics*);
+
+/**
+ * @brief Sets the font weight of text typography.
+ *
+ * @syscap SystemCapability.Graphic.Graphic2D.NativeDrawing
+ * @param OH_Drawing_TypographyStyle Indicates the pointer to a typography style object <b>OH_Drawing_TypographyStyle</b>.
+ * @param int Indicates the font weight of text typography to set. For details, see the enum <b>OH_Drawing_FontWeight</b>.
+ * @since 12
+ * @version 1.0
+ */
+void OH_Drawing_SetTypographyTextFontWeight(OH_Drawing_TypographyStyle*, int);
+
+/**
+ * @brief Sets the font style of text typography.
+ *
+ * @syscap SystemCapability.Graphic.Graphic2D.NativeDrawing
+ * @param OH_Drawing_TypographyStyle Indicates the pointer to a typography style object <b>OH_Drawing_TypographyStyle</b>.
+ * @param int Indicates the font style of text typography to set. For details, see the enum <b>OH_Drawing_FontStyle</b>.
+ * @since 12
+ * @version 1.0
+ */
+void OH_Drawing_SetTypographyTextFontStyle(OH_Drawing_TypographyStyle*, int);
+
+/**
+ * @brief Sets the font family of text typography.
+ *
+ * @syscap SystemCapability.Graphic.Graphic2D.NativeDrawing
+ * @param OH_Drawing_TypographyStyle Indicates the pointer to a typography style object <b>OH_Drawing_TypographyStyle</b>.
+ * @param char Indicates the pointer to the font family of text typography to set.
+ * @since 12
+ * @version 1.0
+ */
+void OH_Drawing_SetTypographyTextFontFamily(OH_Drawing_TypographyStyle*, const char*);
+
+/**
+ * @brief Sets the font size of text typography.
+ *
+ * @syscap SystemCapability.Graphic.Graphic2D.NativeDrawing
+ * @param OH_Drawing_TypographyStyle Indicates the pointer to a typography style object <b>OH_Drawing_TypographyStyle</b>.
+ * @param double Indicates the font size of text typography to set.
+ * @since 12
+ * @version 1.0
+ */
+void OH_Drawing_SetTypographyTextFontSize(OH_Drawing_TypographyStyle*, double);
+
+/**
+ * @brief Sets the font height of text typography.
+ *
+ * @syscap SystemCapability.Graphic.Graphic2D.NativeDrawing
+ * @param OH_Drawing_TypographyStyle Indicates the pointer to a typography style object <b>OH_Drawing_TypographyStyle</b>.
+ * @param double Indicates the font height of text typography to set.
+ * @since 12
+ * @version 1.0
+ */
+void OH_Drawing_SetTypographyTextFontHeight(OH_Drawing_TypographyStyle*, double);
+
+/**
+ * @brief Sets the half leading of text typography.
+ *
+ * @syscap SystemCapability.Graphic.Graphic2D.NativeDrawing
+ * @param OH_Drawing_TypographyStyle Indicates the pointer to a typography style object <b>OH_Drawing_TypographyStyle</b>.
+ * @param bool Indicates the half leading of text typography to set.
+ * @since 12
+ * @version 1.0
+ */
+void OH_Drawing_SetTypographyTextHalfLeading(OH_Drawing_TypographyStyle*, bool);
+
+/**
+ * @brief Sets whether to enable line style for text typography.
+ *
+ * @syscap SystemCapability.Graphic.Graphic2D.NativeDrawing
+ * @param OH_Drawing_TypographyStyle Indicates the pointer to a typography style object <b>OH_Drawing_TypographyStyle</b>.
+ * @param bool Indicates whether the line style for text typography is used.
+ * @since 12
+ * @version 1.0
+ */
+void OH_Drawing_SetTypographyTextUseLineStyle(OH_Drawing_TypographyStyle*, bool);
+
+/**
+ * @brief Sets the font weight of line style for text typography.
+ *
+ * @syscap SystemCapability.Graphic.Graphic2D.NativeDrawing
+ * @param OH_Drawing_TypographyStyle Indicates the pointer to a typography style object <b>OH_Drawing_TypographyStyle</b>.
+ * @param int Indicates the font weight of line style for text typography to set. For details, see the enum <b>OH_Drawing_FontWeight</b>.
+ * @since 12
+ * @version 1.0
+ */
+void OH_Drawing_SetTypographyTextLineStyleFontWeight(OH_Drawing_TypographyStyle*, int);
+
+/**
+ * @brief Sets the font style of line style for text typography.
+ *
+ * @syscap SystemCapability.Graphic.Graphic2D.NativeDrawing
+ * @param OH_Drawing_TypographyStyle Indicates the pointer to a typography style object <b>OH_Drawing_TypographyStyle</b>.
+ * @param int Indicates the font style of line style for text typography to set. For details, see the enum <b>OH_Drawing_FontStyle</b>.
+ * @since 12
+ * @version 1.0
+ */
+void OH_Drawing_SetTypographyTextLineStyleFontStyle(OH_Drawing_TypographyStyle*, int);
+
+/**
+ * @brief Sets the font families of line style for text typography.
+ *
+ * @syscap SystemCapability.Graphic.Graphic2D.NativeDrawing
+ * @param OH_Drawing_TypographyStyle Indicates the pointer to a typography style object <b>OH_Drawing_TypographyStyle</b>.
+ * @param int Indicates the number of font families to set.
+ * @param char Indicates the pointer to the font families of line style for text typography to set.
+ * @since 12
+ * @version 1.0
+ */
+void OH_Drawing_SetTypographyTextLineStyleFontFamilies(OH_Drawing_TypographyStyle*, int, const char* fontFamilies[]);
+
+/**
+ * @brief Sets the font size of line style for text typography.
+ *
+ * @syscap SystemCapability.Graphic.Graphic2D.NativeDrawing
+ * @param OH_Drawing_TypographyStyle Indicates the pointer to a typography style object <b>OH_Drawing_TypographyStyle</b>.
+ * @param double Indicates the font size of line style for text typography to set.
+ * @since 12
+ * @version 1.0
+ */
+void OH_Drawing_SetTypographyTextLineStyleFontSize(OH_Drawing_TypographyStyle*, double);
+
+/**
+ * @brief Sets the font height of line style for text typography.
+ *
+ * @syscap SystemCapability.Graphic.Graphic2D.NativeDrawing
+ * @param OH_Drawing_TypographyStyle Indicates the pointer to a typography style object <b>OH_Drawing_TypographyStyle</b>.
+ * @param double Indicates the font height of line style for text typography to set.
+ * @since 12
+ * @version 1.0
+ */
+void OH_Drawing_SetTypographyTextLineStyleFontHeight(OH_Drawing_TypographyStyle*, double);
+
+/**
+ * @brief Sets the half leading of line style for text typography.
+ *
+ * @syscap SystemCapability.Graphic.Graphic2D.NativeDrawing
+ * @param OH_Drawing_TypographyStyle Indicates the pointer to a typography style object <b>OH_Drawing_TypographyStyle</b>.
+ * @param bool Indicates the half leading of line for text typography to set.
+ * @since 12
+ * @version 1.0
+ */
+void OH_Drawing_SetTypographyTextLineStyleHalfLeading(OH_Drawing_TypographyStyle*, bool);
+
+/**
+ * @brief Sets the spacing scale of line style for text typography.
+ *
+ * @syscap SystemCapability.Graphic.Graphic2D.NativeDrawing
+ * @param OH_Drawing_TypographyStyle Indicates the pointer to a typography style object <b>OH_Drawing_TypographyStyle</b>.
+ * @param double Indicates the space scale of line for text typography to set.
+ * @since 12
+ * @version 1.0
+ */
+void OH_Drawing_SetTypographyTextLineStyleSpacingScale(OH_Drawing_TypographyStyle*, double);
+
+/**
+ * @brief Sets whether only line style is enabled for text typography.
+ *
+ * @syscap SystemCapability.Graphic.Graphic2D.NativeDrawing
+ * @param OH_Drawing_TypographyStyle Indicates the pointer to a typography style object <b>OH_Drawing_TypographyStyle</b>.
+ * @param bool Indicates the line style for text typography to set only.
+ * @since 12
+ * @version 1.0
+ */
+void OH_Drawing_SetTypographyTextLineStyleOnly(OH_Drawing_TypographyStyle*, bool);
+
+/**
+ * @brief Creates an <b>OH_Drawing_TextShadow</b> object.
+ *
+ * @syscap SystemCapability.Graphic.Graphic2D.NativeDrawing
+ * @return Returns the pointer to the text shadow object created <b>OH_Drawing_TextShadow</b>.
+ * @since 12
+ * @version 1.0
+ */
+OH_Drawing_TextShadow* OH_Drawing_CreateTextShadow(void);
+
+/**
+ * @brief Releases the memory occupied by the text shadow object <b>OH_Drawing_TextShadow</b>.
+ *
+ * @syscap SystemCapability.Graphic.Graphic2D.NativeDrawing
+ * @param OH_Drawing_TextShadow Indicates the pointer to the text shadow object <b>OH_Drawing_TextShadow</b>.
+ * @since 12
+ * @version 1.0
+ */
+void OH_Drawing_DestroyTextShadow(OH_Drawing_TextShadow*);
+
+/**
+ * @brief Gets the vector of TextShadow in TextStyle.
+ *
+ * @syscap SystemCapability.Graphic.Graphic2D.NativeDrawing
+ * @param OH_Drawing_TextStyle Indicates the pointer to a text style object <b>OH_Drawing_TextStyle</b>.
+ * @param int Indicates the number in vector to set.
+ * @param OH_Drawing_TextShadow Indicates the pointer to the text shadow object <b>OH_Drawing_TextShadow</b>.
+ * @return Returns the vector of TextShadow.
+ * @since 12
+ * @version 1.0
+ */
+OH_Drawing_TextShadow* OH_Drawing_TextStyleGetShadows(OH_Drawing_TextStyle*);
+
+/**
+ * @brief Gets the size of vector of TextShadow in TextStyle.
+ *
+ * @syscap SystemCapability.Graphic.Graphic2D.NativeDrawing
+ * @param OH_Drawing_TextStyle Indicates the pointer to a text style object <b>OH_Drawing_TextStyle</b>.
+ * @return Returns the size of vector.
+ * @since 12
+ * @version 1.0
+ */
+int OH_Drawing_TextStyleGetShadowCount(OH_Drawing_TextStyle*);
+
+/**
+ * @brief Adds element in vector of TextShadow in TextStyle.
+ *
+ * @syscap SystemCapability.Graphic.Graphic2D.NativeDrawing
+ * @param OH_Drawing_TextStyle Indicates the pointer to a text style object <b>OH_Drawing_TextStyle</b>.
+ * @param OH_Drawing_TextShadow Indicates the pointer to the text shadow object <b>OH_Drawing_TextShadow</b>.
+ * @since 12
+ * @version 1.0
+ */
+void OH_Drawing_TextStyleAddShadow(OH_Drawing_TextStyle*, const OH_Drawing_TextShadow*);
+
+/**
+ * @brief clear elements in vector of TextShadow in TextStyle.
+ *
+ * @syscap SystemCapability.Graphic.Graphic2D.NativeDrawing
+ * @param OH_Drawing_TextStyle Indicates the pointer to a text style object <b>OH_Drawing_TextStyle</b>.
+ * @since 12
+ * @version 1.0
+ */
+void OH_Drawing_TextStyleClearShadows(OH_Drawing_TextStyle*);
+
+/**
+ * @brief Gets element in vector of TextShadow with index.
+ *
+ * @syscap SystemCapability.Graphic.Graphic2D.NativeDrawing
+ * @param OH_Drawing_TextStyle Indicates the pointer to a text style object <b>OH_Drawing_TextStyle</b>.
+ * @param int Indicates the index to set.
+ * @return Returns the pointer to element with the index in vector of the text style object <b>OH_Drawing_TextStyle</b>.
+ * @since 12
+ * @version 1.0
+ */
+OH_Drawing_TextShadow* OH_Drawing_TextStyleGetShadowWithIndex(OH_Drawing_TextStyle*, int);
+
+/**
+ * @brief Set indents of the typography.
+ *
+ * @syscap SystemCapability.Graphic.Graphic2D.NativeDrawing
+ * @param OH_Drawing_Typography Indicates the pointer to a typography object <b>OH_Drawing_Typography</b>.
+ * @param float Indicates the pointer to the indents to set.
+ * @since 12
+ * @version 1.0
+ */
+void OH_Drawing_TypographySetIndents(OH_Drawing_Typography*, int, const float indents[]);
+
+/**
+ * @brief Gets element with index in vector of Indents.
+ *
+ * @syscap SystemCapability.Graphic.Graphic2D.NativeDrawing
+ * @param OH_Drawing_Typography Indicates the pointer to a typography object <b>OH_Drawing_Typography</b>.
+ * @param int Indicates the index to set.
+ * @return float Indicates the element with the index in vector of Indents.
+ * @since 12
+ * @version 1.0
+ */
+float OH_Drawing_TypographyGetIndentsWithIndex(OH_Drawing_Typography*, int);
+
+/**
+ * @brief Releases the memory occupied by vector with the text shadow object <b>OH_Drawing_TextShadow</b>.
+ *
+ * @syscap SystemCapability.Graphic.Graphic2D.NativeDrawing
+ * @param Indicates the pointer to the text shadow object <b>OH_Drawing_TextShadow</b>.
+ * @since 12
+ * @version 1.0
+ */
+void OH_Drawing_DestroyTextShadows(OH_Drawing_TextShadow*);
+
+/**
+ * @brief Set struct of background rect and styleId of text.
+ *
+ * @syscap SystemCapability.Graphic.Graphic2D.NativeDrawing
+ * @param OH_Drawing_TextStyle Indicates the pointer to an <b>OH_Drawing_TextStyle</b> object.
+ * @param OH_Drawing_RectStyle_Info Indicates the pointer to an <b>OH_Drawing_RectStyle_Info</b> object.
+ * @param styleId Indicates the styleId of text to set.
+ * @since 12
+ * @version 1.0
+ */
+void OH_Drawing_TextStyleSetBackgroundRect(OH_Drawing_TextStyle*, const OH_Drawing_RectStyle_Info*, int styleId);
+
+/**
+ * @brief Add symbols in creating typography.
+ *
+ * @syscap SystemCapability.Graphic.Graphic2D.NativeDrawing
+ * @param OH_Drawing_TypographyCreate Indicates the pointer to an <b>OH_Drawing_TypographyCreate</b> object.
+ * @param symbol Indicates the symbol to set.
+ * @since 12
+ * @version 1.0
+ */
+void OH_Drawing_TypographyHandlerAddSymbol(OH_Drawing_TypographyCreate*, uint32_t symbol);
+
+/**
+ * @brief Add font feature.
+ *
+ * @syscap SystemCapability.Graphic.Graphic2D.NativeDrawing
+ * @param OH_Drawing_TextStyle Indicates the pointer to an <b>OH_Drawing_TextStyle</b> object.
+ * @param tag Indicates the pointer to the tag to set.
+ * @param value Indicates the value to set.
+ * @since 12
+ * @version 1.0
+ */
+void OH_Drawing_TextStyleAddFontFeature(OH_Drawing_TextStyle*, const char* tag, int value);
+
+/**
+ * @brief Get all font features.
+ *
+ * @syscap SystemCapability.Graphic.Graphic2D.NativeDrawing
+ * @param OH_Drawing_TextStyle Indicates the pointer to an <b>OH_Drawing_TextStyle</b> object.
+ * @return OH_Drawing_FontFeature Indicates the pointer to an array of structures of OH_Drawing_FontFeature.
+ * Get size of font feature by OH_Drawing_TextStyleGetFontFeatureSize.
+ * @since 12
+ * @version 1.0
+ */
+OH_Drawing_FontFeature* OH_Drawing_TextStyleGetFontFeatures(OH_Drawing_TextStyle*);
+
+/**
+ * @brief Release the memory occupied by array of structures of font features.
+ *
+ * @syscap SystemCapability.Graphic.Graphic2D.NativeDrawing
+ * @param OH_Drawing_FontFeature Indicates the pointer to an array of structures of OH_Drawing_FontFeature.
+ * @param fontFeatureSize Indicates the size of array of structures of OH_Drawing_FontFeature.
+ * @since 12
+ * @version 1.0
+ */
+void OH_Drawing_TextStyleDestroyFontFeatures(OH_Drawing_FontFeature*, size_t fontFeatureSize);
+
+/**
+ * @brief Get size of font features.
+ *
+ * @syscap SystemCapability.Graphic.Graphic2D.NativeDrawing
+ * @param OH_Drawing_TextStyle Indicates the pointer to an <b>OH_Drawing_TextStyle</b> object.
+ * @return Returns the size of fontfeatures map.
+ * @since 12
+ * @version 1.0
+ */
+size_t OH_Drawing_TextStyleGetFontFeatureSize(OH_Drawing_TextStyle*);
+
+/**
+ * @brief Clear font features.
+ *
+ * @syscap SystemCapability.Graphic.Graphic2D.NativeDrawing
+ * @param OH_Drawing_TextStyle Indicates the pointer to an <b>OH_Drawing_TextStyle</b> object.
+ * @since 12
+ * @version 1.0
+ */
+void OH_Drawing_TextStyleClearFontFeature(OH_Drawing_TextStyle*);
+
+/**
+ * @brief Set baseline shift of text.
+ *
+ * @syscap SystemCapability.Graphic.Graphic2D.NativeDrawing
+ * @param OH_Drawing_TextStyle Indicates the pointer to an <b>OH_Drawing_TextStyle</b> object.
+ * @param lineShift Indicates the baseline shift to set.
+ * @since 12
+ * @version 1.0
+ */
+void OH_Drawing_TextStyleSetBaseLineShift(OH_Drawing_TextStyle*, double lineShift);
+
+/**
+ * @brief Get baseline shift of text.
+ *
+ * @syscap SystemCapability.Graphic.Graphic2D.NativeDrawing
+ * @param OH_Drawing_TextStyle Indicates the pointer to an <b>OH_Drawing_TextStyle</b> object.
+ * @return Returns the baseline shift.
+ * @since 12
+ * @version 1.0
+ */
+double OH_Drawing_TextStyleGetBaseLineShift(OH_Drawing_TextStyle*);
+
+/**
+ * @brief Set mode of applying the leading over and under text.
+ *
+ * @syscap SystemCapability.Graphic.Graphic2D.NativeDrawing
+ * @param OH_Drawing_TypographyStyle Indicates the pointer to an <b>OH_Drawing_TypographyStyle</b> object.
+ * @param heightMode Indicates the mode to set.
+ * @since 12
+ * @version 1.0
+ */
+void OH_Drawing_TypographyTextSetHeightBehavior(OH_Drawing_TypographyStyle*, OH_Drawing_TextHeightBehavior heightMode);
+
+/**
+ * @brief Get mode of applying the leading over and under text.
+ *
+ * @syscap SystemCapability.Graphic.Graphic2D.NativeDrawing
+ * @param OH_Drawing_TypographyStyle Indicates the pointer to an <b>OH_Drawing_TypographyStyle</b> object.
+ * @return Returns the mode.
+ * @since 12
+ * @version 1.0
+ */
+OH_Drawing_TextHeightBehavior OH_Drawing_TypographyTextGetHeightBehavior(OH_Drawing_TypographyStyle*);
+ * @brief Gets the text color.
+ *
+ * @syscap SystemCapability.Graphic.Graphic2D.NativeDrawing
+ * @param OH_Drawing_TextStyle Indicates the pointer to an <b>OH_Drawing_TextStyle</b> object.
+ * @return Returns the text color.
+ * @since 12
+ * @version 1.0
+ */
+uint32_t OH_Drawing_TextStyleGetColor(OH_Drawing_TextStyle*);
+
+/**
+ * @brief Gets text decoration style.
+ *
+ * @syscap SystemCapability.Graphic.Graphic2D.NativeDrawing
+ * @param OH_Drawing_TextStyle Indicates the pointer to an <b>OH_Drawing_TextStyle</b> object.
+ * @return Returns text decoration style.
+ * @since 12
+ * @version 1.0
+ */
+OH_Drawing_TextDecorationStyle OH_Drawing_TextStyleGetDecorationStyle(OH_Drawing_TextStyle*);
+
+/**
+ * @brief Gets font weight.
+ *
+ * @syscap SystemCapability.Graphic.Graphic2D.NativeDrawing
+ * @param OH_Drawing_TextStyle Indicates the pointer to an <b>OH_Drawing_TextStyle</b> object.
+ * @return Returns font Weight.
+ * @since 12
+ * @version 1.0
+ */
+OH_Drawing_FontWeight OH_Drawing_TextStyleGetFontWeight(OH_Drawing_TextStyle*);
+
+/**
+ * @brief Gets font style.
+ *
+ * @syscap SystemCapability.Graphic.Graphic2D.NativeDrawing
+ * @param OH_Drawing_TextStyle Indicates the pointer to an <b>OH_Drawing_TextStyle</b> object.
+ * @return Returns font style.
+ * @since 12
+ * @version 1.0
+ */
+OH_Drawing_FontStyle OH_Drawing_TextStyleGetFontStyle(OH_Drawing_TextStyle*);
+
+/**
+ * @brief Gets the font baseline.
+ *
+ * @syscap SystemCapability.Graphic.Graphic2D.NativeDrawing
+ * @param OH_Drawing_TextStyle Indicates the pointer to an <b>OH_Drawing_TextStyle</b> object.
+ * @return Returns the font baseline.
+ * @since 12
+ * @version 1.0
+ */
+OH_Drawing_TextBaseline OH_Drawing_TextStyleGetBaseline(OH_Drawing_TextStyle*);
+
+/**
+ * @brief Gets a list of font families.
+ *
+ * @syscap SystemCapability.Graphic.Graphic2D.NativeDrawing
+ * @param OH_Drawing_TextStyle Indicates the pointer to an <b>OH_Drawing_TextStyle</b> object.
+ * @param num Indicates count of font families result.
+ * @return Returns a list of font families.
+ * @since 12
+ * @version 1.0
+ */
+char** OH_Drawing_TextStyleGetFontFamilies(OH_Drawing_TextStyle*, size_t* num);
+
+/**
+ * @brief Releases the memory occupied by a list of font families.
+ *
+ * @syscap SystemCapability.Graphic.Graphic2D.NativeDrawing
+ * @param fontFamilies Indicates the pointer to a list of font families.
+ * @param num Indicates the count of obtained font families.
+ * @since 12
+ * @version 1.0
+ */
+void OH_Drawing_TextStyleDestroyFontFamilies(char** fontFamilies, size_t num);
+
+/**
+ * @brief Gets font size.
+ *
+ * @syscap SystemCapability.Graphic.Graphic2D.NativeDrawing
+ * @param OH_Drawing_TextStyle Indicates the pointer to an <b>OH_Drawing_TextStyle</b> object.
+ * @return Returns font size.
+ * @since 12
+ * @version 1.0
+ */
+double OH_Drawing_TextStyleGetFontSize(OH_Drawing_TextStyle*);
+
+/**
+ * @brief Gets the letter spacing of the text.
+ *
+ * @syscap SystemCapability.Graphic.Graphic2D.NativeDrawing
+ * @param OH_Drawing_TextStyle Indicates the pointer to an <b>OH_Drawing_TextStyle</b> object.
+ * @return Returns the size of the letter spacing.
+ * @since 12
+ * @version 1.0
+ */
+double OH_Drawing_TextStyleGetLetterSpacing(OH_Drawing_TextStyle*);
+
+/**
+ * @brief Gets the word spacing of the text.
+ *
+ * @syscap SystemCapability.Graphic.Graphic2D.NativeDrawing
+ * @param OH_Drawing_TextStyle Indicates the pointer to an <b>OH_Drawing_TextStyle</b> object.
+ * @return Returns word spacing size.
+ * @since 12
+ * @version 1.0
+ */
+double OH_Drawing_TextStyleGetWordSpacing(OH_Drawing_TextStyle*);
+
+/**
+ * @brief Gets font height.
+ *
+ * @syscap SystemCapability.Graphic.Graphic2D.NativeDrawing
+ * @param OH_Drawing_TextStyle Indicates the pointer to an <b>OH_Drawing_TextStyle</b> object.
+ * @return Returns font height.
+ * @since 12
+ * @version 1.0
+ */
+double OH_Drawing_TextStyleGetFontHeight(OH_Drawing_TextStyle*);
+
+/**
+ * @brief Gets whether to set the text to half line spacing.
+ *
+ * @syscap SystemCapability.Graphic.Graphic2D.NativeDrawing
+ * @param OH_Drawing_TextStyle Indicates the pointer to an <b>OH_Drawing_TextStyle</b> object.
+ * @return Returns true indicates that the spacing takes effect, false indicates that the spacing does not take effect.
+ * @since 12
+ * @version 1.0
+ */
+bool OH_Drawing_TextStyleGetHalfLeading(OH_Drawing_TextStyle*);
+
+/**
+ * @brief Gets the locale.
+ *
+ * @syscap SystemCapability.Graphic.Graphic2D.NativeDrawing
+ * @param OH_Drawing_TextStyle Indicates the pointer to an <b>OH_Drawing_TextStyle</b> object.
+ * @return Returns a locale of data type as a pointer to a char. As with the TextStyle lifecycle.
+ * No release is required and the return value is invalidated after the set method is called.
+ * @since 12
+ * @version 1.0
+ */
+const char* OH_Drawing_TextStyleGetLocale(OH_Drawing_TextStyle*);
+
+#ifdef __cplusplus
+}
+#endif
+/** @} */
 #endif