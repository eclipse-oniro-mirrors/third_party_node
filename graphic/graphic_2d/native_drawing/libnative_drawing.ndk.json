[
    { "name": "OH_Drawing_BitmapCreate" },
    { "name": "OH_Drawing_BitmapDestroy" },
    { "name": "OH_Drawing_BitmapBuild" },
    { "name": "OH_Drawing_BitmapGetWidth" },
    { "name": "OH_Drawing_BitmapGetHeight" },
    { "name": "OH_Drawing_BitmapGetPixels" },
    { "name": "OH_Drawing_BrushCreate" },
    { "name": "OH_Drawing_BrushDestroy" },
    { "name": "OH_Drawing_BrushGetAlpha" },
    { "name": "OH_Drawing_BrushSetAlpha" },
    { "name": "OH_Drawing_BrushSetBlendMode" },
    { "name": "OH_Drawing_BrushIsAntiAlias" },
    { "name": "OH_Drawing_BrushSetAntiAlias" },
    { "name": "OH_Drawing_BrushGetColor" },
    { "name": "OH_Drawing_BrushSetColor" },
    { "name": "OH_Drawing_BrushSetFilter" },
    { "name": "OH_Drawing_BrushSetShaderEffect" },
    { "name": "OH_Drawing_CanvasCreate" },
    { "name": "OH_Drawing_CanvasDestroy" },
    { "name": "OH_Drawing_CanvasBind" },
    { "name": "OH_Drawing_CanvasAttachPen" },
    { "name": "OH_Drawing_CanvasDetachPen" },
    { "name": "OH_Drawing_CanvasAttachBrush" },
    { "name": "OH_Drawing_CanvasDetachBrush" },
    { "name": "OH_Drawing_CanvasSave" },
    { "name": "OH_Drawing_CanvasSaveLayer" },
    { "name": "OH_Drawing_CanvasRestore" },
    { "name": "OH_Drawing_CanvasGetSaveCount" },
    { "name": "OH_Drawing_CanvasRestoreToCount" },
    { "name": "OH_Drawing_CanvasDrawArc" },
    { "name": "OH_Drawing_CanvasDrawBitmap" },
    { "name": "OH_Drawing_CanvasDrawCircle" },
    { "name": "OH_Drawing_CanvasDrawLine" },
    { "name": "OH_Drawing_CanvasDrawOval" },
    { "name": "OH_Drawing_CanvasDrawPath" },
    { "name": "OH_Drawing_CanvasDrawRect" },
    { "name": "OH_Drawing_CanvasDrawRoundRect" },
    { "name": "OH_Drawing_CanvasDrawTextBlob" },
    { "name": "OH_Drawing_CanvasClipRect" },
    { "name": "OH_Drawing_CanvasClipPath" },
    { "name": "OH_Drawing_CanvasRotate" },
    { "name": "OH_Drawing_CanvasTranslate" },
    { "name": "OH_Drawing_CanvasScale" },
    { "name": "OH_Drawing_CanvasClear" },
<<<<<<< HEAD
    { "name": "OH_Drawing_CanvasSetMatrix" },
    { "name": "OH_Drawing_CanvasDrawImageRect" },
    { "name": "OH_Drawing_CanvasReadPixelsToBitmap" },
=======
    { "name": "OH_Drawing_CanvasGetWidth" },
    { "name": "OH_Drawing_CanvasGetHeight" },
    { "name": "OH_Drawing_CanvasGetLocalClipBounds" },
    { "name": "OH_Drawing_CanvasGetLocalToDevice" },
    { "name": "OH_Drawing_CanvasConcatMatrix" },
    { "name": "OH_Drawing_CanvasDrawShadow" },
    { "name": "OH_Drawing_CreateDashPathEffect" },
    { "name": "OH_Drawing_PathEffectDestroy" },
>>>>>>> 4f55f6b4
    { "name": "OH_Drawing_ColorFilterCreateBlendMode" },
    { "name": "OH_Drawing_ColorFilterCreateCompose" },
    { "name": "OH_Drawing_ColorFilterCreateLinearToSrgbGamma" },
    { "name": "OH_Drawing_ColorFilterCreateLuma" },
    { "name": "OH_Drawing_ColorFilterCreateMatrix" },
    { "name": "OH_Drawing_ColorFilterCreateSrgbGammaToLinear" },
    { "name": "OH_Drawing_ColorFilterDestroy" },
    { "name": "OH_Drawing_FilterCreate" },
    { "name": "OH_Drawing_FilterSetColorFilter" },
    { "name": "OH_Drawing_FilterSetMaskFilter" },
    { "name": "OH_Drawing_FilterDestroy" },
    { "name": "OH_Drawing_FontCreate" },
    { "name": "OH_Drawing_FontDestroy" },
    { "name": "OH_Drawing_FontSetFakeBoldText" },
    { "name": "OH_Drawing_FontSetLinearText" },
    { "name": "OH_Drawing_FontSetTextSize" },
    { "name": "OH_Drawing_FontSetTextSkewX" },
    { "name": "OH_Drawing_FontSetTypeface" },
<<<<<<< HEAD
    { "name": "OH_Drawing_FontGetMetrics" },
=======
    { "name": "OH_Drawing_FontGetTypeface" },
    { "name": "OH_Drawing_FontSetLinearMetrics" },
>>>>>>> 4f55f6b4
    { "name": "OH_Drawing_MaskFilterCreateBlur" },
    { "name": "OH_Drawing_MaskFilterDestroy" },
    { "name": "OH_Drawing_MatrixCreate" },
    { "name": "OH_Drawing_MatrixCreateRotation" },
    { "name": "OH_Drawing_MatrixCreateScale" },
    { "name": "OH_Drawing_MatrixCreateTranslation" },
    { "name": "OH_Drawing_MatrixSetMatrix" },
    { "name": "OH_Drawing_MatrixPreConcat" },
    { "name": "OH_Drawing_MatrixRotate" },
    { "name": "OH_Drawing_MatrixTranslate" },
    { "name": "OH_Drawing_MatrixScale" },
    { "name": "OH_Drawing_MatrixInvert" },
    { "name": "OH_Drawing_MatrixIsEqual" },
    { "name": "OH_Drawing_MatrixIsIdentity" },
    { "name": "OH_Drawing_MatrixDestroy" },
    { "name": "OH_Drawing_PathCreate" },
    { "name": "OH_Drawing_PathCopy" },
    { "name": "OH_Drawing_PathDestroy" },
    { "name": "OH_Drawing_PathMoveTo" },
    { "name": "OH_Drawing_PathLineTo" },
    { "name": "OH_Drawing_PathArcTo" },
    { "name": "OH_Drawing_PathQuadTo" },
    { "name": "OH_Drawing_PathCubicTo" },
    { "name": "OH_Drawing_PathAddRect" },
    { "name": "OH_Drawing_PathAddRoundRect" },
    { "name": "OH_Drawing_PathAddArc" },
    { "name": "OH_Drawing_PathAddPath" },
    { "name": "OH_Drawing_PathContains" },
    { "name": "OH_Drawing_PathTransform" },
    { "name": "OH_Drawing_SetFillStyle" },
    { "name": "OH_Drawing_PathClose" },
    { "name": "OH_Drawing_PathReset" },
    { "name": "OH_Drawing_PenCreate" },
    { "name": "OH_Drawing_PenDestroy" },
    { "name": "OH_Drawing_PenGetAlpha" },
    { "name": "OH_Drawing_PenSetAlpha" },
    { "name": "OH_Drawing_PenSetBlendMode" },
    { "name": "OH_Drawing_PenIsAntiAlias" },
    { "name": "OH_Drawing_PenSetAntiAlias" },
    { "name": "OH_Drawing_PenGetColor" },
    { "name": "OH_Drawing_PenSetColor" },
    { "name": "OH_Drawing_PenGetWidth" },
    { "name": "OH_Drawing_PenSetWidth" },
    { "name": "OH_Drawing_PenGetMiterLimit" },
    { "name": "OH_Drawing_PenSetMiterLimit" },
    { "name": "OH_Drawing_PenGetCap" },
    { "name": "OH_Drawing_PenSetCap" },
    { "name": "OH_Drawing_PenGetJoin" },
    { "name": "OH_Drawing_PenSetJoin" },
    { "name": "OH_Drawing_PenSetFilter" },
    { "name": "OH_Drawing_PenSetShaderEffect" },
    { "name": "OH_Drawing_PointCreate" },
    { "name": "OH_Drawing_PointDestroy" },
    { "name": "OH_Drawing_Point3Create" },
    { "name": "OH_Drawing_Point3Destroy" },
    { "name": "OH_Drawing_ColorSetArgb" },
    { "name": "OH_Drawing_CreateFontCollection" },
    { "name": "OH_Drawing_DestroyFontCollection" },
    { "name": "OH_Drawing_CreateTypographyStyle" },
    { "name": "OH_Drawing_DestroyTypographyStyle" },
    { "name": "OH_Drawing_SetTypographyTextDirection" },
    { "name": "OH_Drawing_SetTypographyTextAlign" },
    { "name": "OH_Drawing_SetTypographyTextMaxLines" },
    { "name": "OH_Drawing_CreateTextStyle" },
    { "name": "OH_Drawing_DestroyTextStyle" },
    { "name": "OH_Drawing_RectCreate" },
    { "name": "OH_Drawing_RectDestroy" },
    { "name": "OH_Drawing_RoundRectCreate" },
    { "name": "OH_Drawing_RoundRectDestroy" },
    { "name": "OH_Drawing_SetTextStyleColor" },
    { "name": "OH_Drawing_SetTextStyleFontSize" },
    { "name": "OH_Drawing_SetTextStyleFontWeight" },
    { "name": "OH_Drawing_SetTextStyleBaseLine" },
    { "name": "OH_Drawing_SetTextStyleDecoration" },
    { "name": "OH_Drawing_SetTextStyleDecorationColor" },
    { "name": "OH_Drawing_SetTextStyleFontHeight" },
    { "name": "OH_Drawing_SetTextStyleFontFamilies" },
    { "name": "OH_Drawing_SetTextStyleFontStyle" },
    { "name": "OH_Drawing_SetTextStyleLocale" },
    { "name": "OH_Drawing_ShaderEffectCreateLinearGradient" },
    { "name": "OH_Drawing_ShaderEffectCreateRadialGradient" },
    { "name": "OH_Drawing_ShaderEffectCreateSweepGradient" },
    { "name": "OH_Drawing_ShaderEffectDestroy" },
    { "name": "OH_Drawing_TextBlobCreateFromText" },
    { "name": "OH_Drawing_TextBlobCreateFromPosText" },
    { "name": "OH_Drawing_TextBlobCreateFromString" },
    { "name": "OH_Drawing_TextBlobGetBounds" },
    { "name": "OH_Drawing_TextBlobBuilderAllocRunPos" },
    { "name": "OH_Drawing_TextBlobBuilderCreate" },
    { "name": "OH_Drawing_TextBlobBuilderDestroy" },
    { "name": "OH_Drawing_TextBlobBuilderMake" },
    { "name": "OH_Drawing_TextBlobDestroy" },
    { "name": "OH_Drawing_MemoryStreamCreate" },
    { "name": "OH_Drawing_MemoryStreamDestroy" },
    { "name": "OH_Drawing_TypefaceCreateDefault" },
    { "name": "OH_Drawing_TypefaceCreateFromFile" },
    { "name": "OH_Drawing_TypefaceCreateFromStream" },
    { "name": "OH_Drawing_TypefaceDestroy" },
    { "name": "OH_Drawing_CreateTypographyHandler" },
    { "name": "OH_Drawing_DestroyTypographyHandler" },
    { "name": "OH_Drawing_TypographyHandlerPushTextStyle" },
    { "name": "OH_Drawing_TypographyHandlerAddText" },
    { "name": "OH_Drawing_TypographyHandlerPopTextStyle" },
    { "name": "OH_Drawing_CreateTypography" },
    { "name": "OH_Drawing_DestroyTypography" },
    { "name": "OH_Drawing_TypographyLayout" },
    { "name": "OH_Drawing_TypographyPaint" },
    { "name": "OH_Drawing_TypographyGetMaxWidth" },
    { "name": "OH_Drawing_TypographyGetHeight" },
    { "name": "OH_Drawing_TypographyGetLongestLine" },
    { "name": "OH_Drawing_TypographyGetMinIntrinsicWidth" },
    { "name": "OH_Drawing_TypographyGetMaxIntrinsicWidth" },
    { "name": "OH_Drawing_TypographyGetAlphabeticBaseline" },
    { "name": "OH_Drawing_TypographyGetIdeographicBaseline" },
    { "name": "OH_Drawing_ImageCreate" },
    { "name": "OH_Drawing_ImageDestroy" },
    { "name": "OH_Drawing_ImageBuildFromBitmap" },
    { "name": "OH_Drawing_ImageGetWidth" },
    { "name": "OH_Drawing_ImageGetHeight" },
    { "name": "OH_Drawing_SamplingOptionsCreate" },
    { "name": "OH_Drawing_SamplingOptionsDestroy" },
    {
        "first_introduced": "11",
        "name": "OH_Drawing_TypographyHandlerAddPlaceholder"
    },
    {
        "first_introduced": "11",
        "name": "OH_Drawing_TypographyDidExceedMaxLines"
    },
    {
        "first_introduced": "11",
        "name": "OH_Drawing_TypographyGetRectsForRange"
    },
    {
        "first_introduced": "11",
        "name": "OH_Drawing_TypographyGetRectsForPlaceholders"
    },
    {
        "first_introduced": "11",
        "name": "OH_Drawing_GetLeftFromTextBox"
    },
    {
        "first_introduced": "11",
        "name": "OH_Drawing_GetRightFromTextBox"
    },
    {
        "first_introduced": "11",
        "name": "OH_Drawing_GetTopFromTextBox"
    },
    {
        "first_introduced": "11",
        "name": "OH_Drawing_GetBottomFromTextBox"
    },
    {
        "first_introduced": "11",
        "name": "OH_Drawing_GetTextDirectionFromTextBox"
    },
    {
        "first_introduced": "11",
        "name": "OH_Drawing_GetSizeOfTextBox"
    },
    {
        "first_introduced": "11",
        "name": "OH_Drawing_TypographyGetGlyphPositionAtCoordinate"
    },
    {
        "first_introduced": "11",
        "name": "OH_Drawing_TypographyGetGlyphPositionAtCoordinateWithCluster"
    },
    {
        "first_introduced": "11",
        "name": "OH_Drawing_GetPositionFromPositionAndAffinity"
    },
    {
        "first_introduced": "11",
        "name": "OH_Drawing_GetAffinityFromPositionAndAffinity"
    },
    {
        "first_introduced": "11",
        "name": "OH_Drawing_TypographyGetWordBoundary"
    },
    {
        "first_introduced": "11",
        "name": "OH_Drawing_GetStartFromRange"
    },
    {
        "first_introduced": "11",
        "name": "OH_Drawing_GetEndFromRange"
    },
    {
        "first_introduced": "11",
        "name": "OH_Drawing_TypographyGetLineCount"
    },
    {
        "first_introduced": "11",
        "name": "OH_Drawing_SetTextStyleDecorationStyle"
    },
    {
        "first_introduced": "11",
        "name": "OH_Drawing_SetTextStyleDecorationThicknessScale"
    },
    {
        "first_introduced": "11",
        "name": "OH_Drawing_SetTextStyleLetterSpacing"
    },
    {
        "first_introduced": "11",
        "name": "OH_Drawing_SetTextStyleWordSpacing"
    },
    {
        "first_introduced": "11",
        "name": "OH_Drawing_SetTextStyleHalfLeading"
    },
    {
        "first_introduced": "11",
        "name": "OH_Drawing_SetTextStyleEllipsis"
    },
    {
        "first_introduced": "11",
        "name": "OH_Drawing_SetTextStyleEllipsisModal"
    },
    {
        "first_introduced": "11",
        "name": "OH_Drawing_SetTypographyTextBreakStrategy"
    },
    {
        "first_introduced": "11",
        "name": "OH_Drawing_SetTypographyTextWordBreakType"
    },
    {
        "first_introduced": "11",
        "name": "OH_Drawing_SetTypographyTextEllipsisModal"
    },
    {
        "first_introduced": "11",
        "name": "OH_Drawing_TypographyGetLineHeight"
    },
    {
        "first_introduced": "11",
        "name": "OH_Drawing_TypographyGetLineWidth"
    },
    {
        "first_introduced": "11",
        "name": "OH_Drawing_RegisterFont"
    },
    {
        "first_introduced": "11",
        "name": "OH_Drawing_RegisterFontBuffer"
    }
]<|MERGE_RESOLUTION|>--- conflicted
+++ resolved
@@ -43,11 +43,9 @@
     { "name": "OH_Drawing_CanvasTranslate" },
     { "name": "OH_Drawing_CanvasScale" },
     { "name": "OH_Drawing_CanvasClear" },
-<<<<<<< HEAD
     { "name": "OH_Drawing_CanvasSetMatrix" },
     { "name": "OH_Drawing_CanvasDrawImageRect" },
     { "name": "OH_Drawing_CanvasReadPixelsToBitmap" },
-=======
     { "name": "OH_Drawing_CanvasGetWidth" },
     { "name": "OH_Drawing_CanvasGetHeight" },
     { "name": "OH_Drawing_CanvasGetLocalClipBounds" },
@@ -56,7 +54,6 @@
     { "name": "OH_Drawing_CanvasDrawShadow" },
     { "name": "OH_Drawing_CreateDashPathEffect" },
     { "name": "OH_Drawing_PathEffectDestroy" },
->>>>>>> 4f55f6b4
     { "name": "OH_Drawing_ColorFilterCreateBlendMode" },
     { "name": "OH_Drawing_ColorFilterCreateCompose" },
     { "name": "OH_Drawing_ColorFilterCreateLinearToSrgbGamma" },
@@ -75,12 +72,9 @@
     { "name": "OH_Drawing_FontSetTextSize" },
     { "name": "OH_Drawing_FontSetTextSkewX" },
     { "name": "OH_Drawing_FontSetTypeface" },
-<<<<<<< HEAD
     { "name": "OH_Drawing_FontGetMetrics" },
-=======
     { "name": "OH_Drawing_FontGetTypeface" },
     { "name": "OH_Drawing_FontSetLinearMetrics" },
->>>>>>> 4f55f6b4
     { "name": "OH_Drawing_MaskFilterCreateBlur" },
     { "name": "OH_Drawing_MaskFilterDestroy" },
     { "name": "OH_Drawing_MatrixCreate" },
