--- conflicted
+++ resolved
@@ -133,7 +133,6 @@
 be reused please delete the extra tags.'
     ERROR_FILE_HAS_ONE_LOSE_OTHER = 'the file has the $$, but do not has the $$.'
     ERROR_FILE_LOSE_ONE = 'the file missing $$'
-<<<<<<< HEAD
     FUNCTION_DECL = 'This name [$$] should use the big hump naming style or beginning with OH/OS,and \
         using "_" segmentation.'
     STRUCT_DECL = 'This name [$$] should use the big hump naming style.'
@@ -150,25 +149,6 @@
         underscores naming style.'
     GLOBAL_VARIABLE_TYPE_NAMING_ERROR = 'This name [$$] should increase "g_" prefix.'
     TRANSLATION_UNIT = 'This name [$$] should be all lowercase, separated by underscores.'
-=======
-    FUNCTION_DECL = 'Function naming should use the big hump naming style or beginning with OH/OS,and \
-using "_" segmentation.'
-    STRUCT_DECL = 'Structure type naming should use the big hump naming style.'
-    ENUM_DECL = 'Enum type naming should use the big hump naming style.'
-    UNION_DECL = 'Consortium type naming should use the big hump naming style.'
-    VAR_DECL = 'Variable naming should use the small hump naming style.'
-    PARM_DECL = 'Function parameters naming should use the small hump naming style.'
-    MACRO_PARAMETERS_TYPE_NAMING_ERROR = 'Macro parameters naming should use the small hump naming style.'
-    FIELD_DECL = 'Fields in the structure naming should use the small hump naming style.'
-    MEMBERS_OF_THE_CONSORTIUM_TYPE_NAMING_ERROR = 'Members of the consortium naming should use the \
-small hump naming style.'
-    MACRO_DEFINITION = 'Macro naming should use all uppercase, separated by underscores naming style.'
-    ENUM_CONSTANT_DECL = 'Enum value naming should use all uppercase, separated by underscores naming style.'
-    GOTO_LABEL_TYPE_NAMING_ERROR = 'Goto label value naming should use all uppercase, separated by \
-underscores naming style.'
-    GLOBAL_VARIABLE_TYPE_NAMING_ERROR = 'Global variable should increase "g_" prefix.'
-    TRANSLATION_UNIT = 'File naming should be all lowercase, separated by underscores.'
->>>>>>> 0f37c2bf
 
 
 class OutputTxt:
